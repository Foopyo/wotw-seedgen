use num_enum::TryFromPrimitive;
use seedgen_derive::FromStr;

<<<<<<< HEAD
#[derive(Debug, seedgen_derive::Display, PartialEq, Eq, Hash, Clone, Copy, TryFromPrimitive, FromStr)]
=======
use crate::util::{auto_display, UberIdentifier, UberState};

#[derive(Debug, PartialEq, Eq, Hash, Clone, Copy, TryFromPrimitive)]
>>>>>>> 60ba8861
#[repr(u8)]
pub enum Teleporter {
    Marsh = 16,
    Den = 1,
    Hollow = 5,
    Glades = 17,
    Wellspring = 3,
    Burrows = 0,
    WestWoods = 7,
    EastWoods = 8,
    Reach = 4,
    Depths = 6,
    EastLuma = 2,
    WestLuma = 13,
    WestWastes = 9,
    EastWastes = 10,
    OuterRuins = 11,
    InnerRuins = 14,
    Willow = 12,
    Shriek = 15,
<<<<<<< HEAD
=======
}
impl fmt::Display for Teleporter {
    fn fmt(&self, f: &mut fmt::Formatter) -> fmt::Result {
        write!(f, "{} TP", auto_display(self))
    }
}

impl Teleporter {
    pub(crate) fn triggered_state(&self) -> UberState {
        let identifier = match self {
            Teleporter::Marsh => UberIdentifier { uber_group: 21786, uber_id: 10185 },
            Teleporter::Den => UberIdentifier { uber_group: 11666, uber_id: 61594 },
            Teleporter::Hollow => UberIdentifier { uber_group: 937, uber_id: 26601 },
            Teleporter::Glades => UberIdentifier { uber_group: 42178, uber_id: 42096 },
            Teleporter::Wellspring => UberIdentifier { uber_group: 53632, uber_id: 18181 },
            Teleporter::Burrows => UberIdentifier { uber_group: 24922, uber_id: 42531 },
            Teleporter::WestWoods => UberIdentifier { uber_group: 58674, uber_id: 7071 },
            Teleporter::EastWoods => UberIdentifier { uber_group: 58674, uber_id: 1965 },
            Teleporter::Reach => UberIdentifier { uber_group: 28895, uber_id: 54235 },
            Teleporter::Depths => UberIdentifier { uber_group: 18793, uber_id: 38871 },
            Teleporter::EastLuma => UberIdentifier { uber_group: 945, uber_id: 58183 },
            Teleporter::WestLuma => UberIdentifier { uber_group: 945, uber_id: 1370 },
            Teleporter::WestWastes => UberIdentifier { uber_group: 58674, uber_id: 10029 },
            Teleporter::EastWastes => UberIdentifier { uber_group: 20120, uber_id: 49994 },
            Teleporter::OuterRuins => UberIdentifier { uber_group: 20120, uber_id: 41398 },
            Teleporter::InnerRuins => UberIdentifier { uber_group: 10289, uber_id: 4928 },
            Teleporter::Willow => UberIdentifier { uber_group: 16155, uber_id: 41465 },
            Teleporter::Shriek => UberIdentifier { uber_group: 16155, uber_id: 50867 },
        };
        UberState {
            identifier,
            value: String::new(),
        }
    }
>>>>>>> 60ba8861
}<|MERGE_RESOLUTION|>--- conflicted
+++ resolved
@@ -1,13 +1,9 @@
 use num_enum::TryFromPrimitive;
 use seedgen_derive::FromStr;
 
-<<<<<<< HEAD
+use crate::util::{UberIdentifier, UberState};
+
 #[derive(Debug, seedgen_derive::Display, PartialEq, Eq, Hash, Clone, Copy, TryFromPrimitive, FromStr)]
-=======
-use crate::util::{auto_display, UberIdentifier, UberState};
-
-#[derive(Debug, PartialEq, Eq, Hash, Clone, Copy, TryFromPrimitive)]
->>>>>>> 60ba8861
 #[repr(u8)]
 pub enum Teleporter {
     Marsh = 16,
@@ -28,15 +24,7 @@
     InnerRuins = 14,
     Willow = 12,
     Shriek = 15,
-<<<<<<< HEAD
-=======
 }
-impl fmt::Display for Teleporter {
-    fn fmt(&self, f: &mut fmt::Formatter) -> fmt::Result {
-        write!(f, "{} TP", auto_display(self))
-    }
-}
-
 impl Teleporter {
     pub(crate) fn triggered_state(&self) -> UberState {
         let identifier = match self {
@@ -64,5 +52,4 @@
             value: String::new(),
         }
     }
->>>>>>> 60ba8861
 }