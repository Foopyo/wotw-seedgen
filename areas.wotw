--- conflicted
+++ resolved
@@ -6675,12 +6675,8 @@
     unsafe:
       Water, WaterDash, DoubleJump, Dash, Hammer  # water dash straight up, double jump, upslash, dash
       WaterDash, Water OR Damage=20  # :3
-<<<<<<< HEAD
-  conn MarshSpawn.PoolsPath:
-=======
       Water, DoubleJump, TripleJump, Hammer  # Hammer jumps
   conn MarshSpawn.Main:
->>>>>>> 5291f1cb
     moki: Water, WaterDash  # <3
 
 region EastPools:
