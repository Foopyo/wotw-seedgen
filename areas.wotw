# This file defines all the requirements a player has to fulfill in order to reach a given pickup on the map.
# The pickup names and locations are defined in loc_data.csv.

# All pickups are tied to an anchor, a point on the map. The requirements listed under a pickup are what you need to get from that anchor to that pickup. For more details on this visit https://docs.google.com/document/d/1XAiL4GbyYGr2_PobxWajrOPO9kQ5UOSf4KrbI1rsOBM/view?usp=sharing

# Special Syntax:
# Moki and above:
# BreakWall=x: A wall or corruption with x Health is broken
# Combat=x: An enemy has to be defeated. For a list of enemies visit https://docs.google.com/spreadsheets/d/1AE_ctym6WAwltGK-r6w58ARq0ym2MU4MzFiwg328kjM/view?usp=sharing
# Gorlek and above:
# ShurikenBreak=x: A wall with x Health is broken from behind using Shuriken
# SentryJump=x: Short for Sentry=1, Sword OR Hammer
# SwordSJump=x: Short for Sentry=1, Sword
# HammerSJump=x: Short for Sentry=1, Hammer
# SentryBurn=x: Use x Sentries to melt ice or light lanterns
# RemoveKillPlane: Remove the kill plane at feeding grounds
# Unsafe:
# SentryBreak=x: A wall with x Health is broken from behind using Sentry
# HammerBreak: A wall with is broken from behind using Hammer
# SpearBreak: A wall with is broken from behind using one Spear

# requirement macros. must go at the top of the file!

requirement DepthsLight:
  moki: UpperDepths.ForestsEyes OR Flash=1
  gorlek: Bow=3  # should be good, right?
  # unsafe: Grenade=3  # probably enough

anchor Teleporters:  # teleporter access
  conn MidnightBurrows.Teleporter:
    moki: BurrowsTP, Bash, Keystone=2
    # okay, soooo: this TP frequently unlocks exactly 4 pickups (the vanilla keystones in that area)
    # It also makes a 4 keystone door available! Without the Keystone=2 line here, the seed generator
    # picks this path, unlocking 4 pickups, then immediately fills those with keystones and gets stuck
  conn MarshSpawn.Main:
    moki: MarshTP
  conn HowlsDen.Teleporter:
    moki: DenTP
  conn EastHollow.Teleporter:
    moki: HollowTP
  conn GladesTown.Teleporter:
    moki: GladesTP
  conn InnerWellspring.Teleporter:
    moki: WellspringTP
  conn WoodsEntry.Teleporter:
    moki: WestWoodsTP
  conn WoodsMain.Teleporter:
    moki: EastWoodsTP
  conn LowerReach.Teleporter:
    moki: ReachTP, Flap
  conn UpperDepths.Teleporter:
    moki: DepthsTP, Glide
  conn EastPools.Teleporter:
    moki: EastPoolsTP, Water
  conn WestPools:
    moki: WestPoolsTP, Water
  conn LowerWastes.WestTP:
    moki: WestWastesTP
  conn LowerWastes.EastTP:
    moki: EastWastesTP, Burrow
  conn UpperWastes.NorthTP:
    moki: OuterRuinsTP, Burrow
  conn WindtornRuins.RuinsTP:
    moki: InnerRuinsTP, Burrow
  conn WillowsEnd.InnerTP:
    moki: WillowTP, Burrow

anchor MarshSpawn.Main at -799, -4310:  # spawn location / inkwater well
  refill Full

  state MarshSpawn.LogBroken: free
  state MarshSpawn.ToOpherBarrier:
    moki: BreakWall=16
    kii: MarshSpawn.RainLifted, Bash, Damage=10  # lure the mantis

  pickup MarshSpawn.RockHC: free
  pickup MarshSpawn.FirstPickupEX: free
  pickup MarshSpawn.GrappleHC:
    moki: Grapple, DoubleJump OR Launch
    gorlek:
      Grapple, Dash OR Glide OR Sword OR Hammer  # An air combo is enough to get you from the ceiling plant into range of the lower hanging plant
      SentryJump=1, Launch, DoubleJump OR Dash  # just using the swordfloats was a bit precise
      MarshSpawn.RainLifted:  # using the mantis
        Grapple, Bash
        Bash, Launch, Damage=10
        Bash, Launch, DoubleJump, TripleJump OR Glide OR Sword OR Hammer
        Bash, Launch, Dash
    kii: 
      Launch, Damage=10, DoubleJump OR Dash  # Jump off the wall next to the ceiling plant (possible w/o dmg by refreshing abilities on the left wall from the spikes)
      MarshSpawn.RainLifted, Bash, DoubleJump, TripleJump  # Bash the slime from across the broken log to the jumper underneath the pickup and juggle him high, bash off both (may be unsafe)
    unsafe:
      Launch  # Launching along the ceiling, starting above the LongSwimEX
      Grapple, Bash, Grenade=1
      Launch, Damage=10  # Jump off the wall next to the ceiling plant and then dmg-boost on the left side of the spikes to get another launch
      MarshSpawn.RainLifted, Launch, Sword  # Hit the mantis midair to use launch again
  pickup MarshSpawn.BridgeEX:
    moki:
      DoubleJump OR Dash OR Glide OR Launch
      Bash, Grenade=1  # Grenade bash straight up from below
    gorlek:
      MarshSpawn.RainLifted, Bash  # jump the jumper
      Sword OR Hammer  # Long jump, upslash and neutral slashes are enough with both weapons
    kii:
      Sentry=1 OR Flash=1
      Blaze=1 OR Shuriken=1  # Using drop-down
  pickup MarshSpawn.LongSwimEX:
    moki: Water
  pickup MarshSpawn.BurrowOre:
    moki:
      Water, Burrow, Bash, DoubleJump OR Glide OR Launch  # Bash for the exploding enemy
      Water, Burrow, Bash, Grenade=1, Dash
    gorlek: Water, Burrow, DoubleJump OR Dash OR Glide OR Launch OR Sword OR Hammer OR Damage=10
    kii:
      Damage=20, Burrow, DoubleJump OR Dash OR Glide OR Launch OR Sword OR Hammer
      Damage=20, Burrow, Sentry=2 OR Blaze=3 OR Shuriken=1
      WaterDash, Damage=10, Burrow, DoubleJump OR Dash OR Glide OR Launch OR Sword OR Hammer
      WaterDash, Damage=10, Burrow, Sentry=2 OR Blaze=3 OR Shuriken=1
      Damage=30, Burrow
      WaterDash, Damage=20, Burrow
    unsafe:
      Damage=20, Burrow, Shuriken=1, Flash=1 OR Blaze=1 OR Spear=1
      WaterDash, Damage=10, Burrow, Shuriken=1, Flash=1 OR Blaze=1 OR Spear=1
  pickup MarshSpawn.LifepactShard:
    moki, Regenerate, Damage=40, Combat=Hornbug+Bat+2xSandworm+2xLizard+3xSkeeto+SneezeSlug:
      Water, Burrow, DoubleJump OR Launch
      Water, Burrow, Dash, Bash, Grenade=1
    kii, Combat=Hornbug+Bat+2xSandworm+2xLizard+3xSkeeto+SneezeSlug:
      Damage=20, Burrow, DoubleJump OR Dash OR Glide OR Launch OR Sword OR Hammer
      Damage=20, Burrow, Sentry=1 OR Blaze=2 OR Shuriken=1 OR Flash=1
      WaterDash, Damage=10, Burrow, DoubleJump OR Dash OR Glide OR Launch OR Sword OR Hammer
      WaterDash, Damage=10, Burrow, Sentry=1 OR Blaze=2 OR Shuriken=1 OR Flash=1
      Damage=30, Burrow
      WaterDash, Damage=20, Burrow
      Water, Burrow, DoubleJump OR Launch
      Water, Burrow, Dash, Bash, Grenade=1
  conn Teleporters: free
  conn MarshSpawn.BrokenBridge: free
  conn MarshSpawn.PoolsBurrowsSignpost:
    moki:
      Water, Burrow, DoubleJump OR Glide OR Launch
      Water, Burrow, Dash, Bash, Grenade=1
    gorlek: Water, Burrow, DoubleJump OR Dash OR Glide OR Launch OR Sword OR Hammer OR Damage=10
    kii:
      Damage=20, Burrow, DoubleJump OR Dash OR Glide OR Launch OR Sword OR Hammer
      Damage=20, Burrow, Sentry=1 OR Blaze=2 OR Shuriken=1 OR Flash=1
      WaterDash, Damage=10, Burrow, DoubleJump OR Dash OR Glide OR Launch OR Sword OR Hammer
      WaterDash, Damage=10, Burrow, Sentry=1 OR Blaze=2 OR Shuriken=1 OR Flash=1
      Damage=30, Burrow
      WaterDash, Damage=20, Burrow
  conn MarshPastOpher.MillView:
    moki: MarshSpawn.ToOpherBarrier
  conn MarshSpawn.PoolsPath:
    moki:
      DoubleJump, Bash, Glide
      Bash, Launch
    gorlek:
      DoubleJump, Bash, TripleJump OR Dash OR Sword OR Hammer OR Damage=10
      Bash, Glide, Damage=10, Sword OR Hammer  # While waiting for 3rd shot do two neutral slashes to stay in the air longer
      Launch, Damage=10, DoubleJump OR Dash OR Glide OR Sword
    kii:
      Launch, DoubleJump OR Damage=10 OR Sword  # Land on the first turret
      Bash, Damage=20
    unsafe:
      Bash, Dash, Damage=10, Sword OR Hammer  # While waiting for 3rd shot do two neutral slashes to stay in the air longer / Sometimes the cycle are off making it too hard for gorlek
      Launch, Deflector, Sword OR Hammer
      DoubleJump, TripleJump, Deflector, Sword OR Hammer  # Land on first turret
      DoubleJump, TripleJump, Deflector, Damage=10, Sword OR Hammer  # Able to dmg boost on spikes
      DoubleJump, TripleJump, Deflector, Damage=10, Glide, Sword OR Hammer

# checkpoint at -1021, -4305
# checkpoint at -1068, -4274

anchor MarshSpawn.BrokenBridge at -643, -4352:  # after dropping down the breaking bridge
  refill Checkpoint

  pickup MarshSpawn.ResilienceShard:
    moki: BreakWall=16
    kii: MarshSpawn.RainLifted  # Lure mantis
  pickup MarshSpawn.ResilienceOre:
    moki: BreakWall=16, Water
    kii: MarshSpawn.RainLifted, Water OR Damage=60  # Lure mantis | u can see all the spikes underwater
  pickup MarshSpawn.BashEC:
    moki: Bash OR Launch
    gorlek: SentryJump=1
    unsafe: MarshSpawn.RainLifted, DoubleJump, Sword  # Use pogo of the slime to jump to the ledge
  pickup MarshSpawn.PreLupoEX: free
  pickup MarshSpawn.LupoMap:
    moki: SpiritLight=200

  conn MarshSpawn.CaveEntrance: free
  conn MarshPastOpher.MillView:
    moki, MarshSpawn.LogBroken, MarshSpawn.ToOpherBarrier:
      Combat=Mantis, DoubleJump OR Bash OR Dash OR Launch
    gorlek, MarshSpawn.LogBroken, MarshSpawn.ToOpherBarrier:
      SentryJump=1
      Hammer, Glide
    kii, MarshSpawn.LogBroken, MarshSpawn.ToOpherBarrier:
      MarshSpawn.RainLifted, Sword  # pogo
      MarshSpawn.RainLifted, Bash
      Sword, Sentry=1 OR Flash=1
      Sentry=2
      Hammer, Sword
      Grenade=1, Bash
    unsafe: MarshSpawn.LogBroken, Grenade  # GrenadeJump=1
  conn MarshSpawn.Main:
    moki, MarshSpawn.LogBroken:
      Combat=Mantis, DoubleJump OR Bash OR Dash OR Launch
    gorlek, MarshSpawn.LogBroken:
      SentryJump=1
      Hammer, Glide
    kii, MarshSpawn.LogBroken:
      MarshSpawn.RainLifted, Sword  # pogo
      MarshSpawn.RainLifted, Bash
      Sword, Sentry=1 OR Flash=1
      Sentry=3
      Hammer, Sword
      Grenade=2, Bash
    unsafe: MarshSpawn.LogBroken, Grenade  # GrenadeJump=1

anchor MarshSpawn.CaveEntrance at -588, -4393:  # before the door blocking regen tree
  refill Checkpoint

  state MarshSpawn.KeystoneDoor:
    moki: Keystone=2
  state MarshSpawn.TokkBarrier:
    moki: BreakWall=16
    unsafe: MarshSpawn.RainLifted  # check this again. Lure the mantis

  pickup MarshSpawn.LeverEC:
    moki:
      Grapple, DoubleJump, Bash
      Launch, Bash
      Grapple, Launch
      Bash, Grenade=1, DoubleJump
    gorlek:
      Grapple, Bash, Dash OR Glide  # both weapon float variants are rather awkward
      SentryJump=1, DoubleJump, TripleJump
      SentryJump=1, Bash
      Launch  # different ways to solve
    kii:
      MarshSpawn.RainLifted, Bash  # Lure the Jumper, then bash off him
      Grapple, Bash, Sentry=1 OR Flash=1 OR Shuriken=1 OR Spear=1
      DoubleJump, Hammer, Sentry=2  # Jump from the door frame
      Bash, Grenade=1
      MarshSpawn.RainLifted, DoubleJump, Sword  # Jump from the door frame and pogo on Jumper
    unsafe:
      SentryJump=1  # max height
      DoubleJump, TripleJump, Sword OR Hammer
      Grapple, Dash  # Swing the plant with Grapple
      DoubleJump, TripleJump  # Jump from the door frame
      DoubleJump, Sword  # Jump from the door frame and pogo on Jumper

  conn MarshSpawn.DenApproach:
    moki: MarshSpawn.KeystoneDoor
  conn MarshSpawn.BrokenBridge:
    moki:
      DoubleJump OR Launch
      Bash, Grenade=1
    gorlek:
      Dash OR SentryJump=1
      MarshSpawn.RainLifted, Bash  # enemy that only spawns at daytime
    kii:
      Sword OR Hammer
      Sentry=1 OR Flash=1
    unsafe:
      Bash  # at night there's a slime that works too
  conn MarshSpawn.Cave:
    moki: MarshSpawn.TokkBarrier

anchor MarshSpawn.Cave at -707, -4419:  # At Tokk in the Cave
  refill Checkpoint
  refill Health=1

  state MarshSpawn.TokkBarrier:
    gorlek: ShurikenBreak=16
    unsafe: HammerBreak OR SpearBreak

  quest MarshSpawn.CaveKS:
    moki:
      DoubleJump, Dash OR Grapple
      Bash, DoubleJump OR Dash OR Glide OR Grapple  # day and night both have a slime here
      Launch
      Combat=3xLizard  # go through the fight room (at day there's two extra lizards)
    gorlek: DoubleJump OR Bash OR Grapple  # basically the moki paths without assisting abilities
    kii: 
      Sword  # Pogo on the slime and slash to the left
      Hammer  # upswing into leftswing

  quest MarshSpawn.TokkKeystoneQuest:
    moki: MarshSpawn.CaveKS

  pickup MarshSpawn.LeftTokkEX:
    moki: BreakWall=10
  pickup MarshSpawn.FightRoomEX:
    moki: BreakWall=10

  conn Tokk: free  # this one is tokk anywhere'd
  conn MarshSpawn.CaveEntrance:
    moki: MarshSpawn.TokkBarrier
  conn MarshSpawn.PoolsBurrowsSignpost:
    moki:
      DoubleJump, Dash OR Grapple
      Bash, DoubleJump OR Dash
      Bash, Grenade=1, Glide OR Grapple
      Launch
      Combat=3xLizard, DoubleJump OR Dash OR Launch  # go through the fight room
      Combat=3xLizard, Bash, Grenade=1  # go through the fight room
    gorlek:
      DoubleJump
      Bash, Grenade=1
      Combat=3xLizard, SentryJump=1  # go through the fight room, makes other sentryjump paths unnecessary
      # weapon floats maybe too precise for gorlek
    kii: 
      Sword  # Pogo on the slime and slash to the left, Upslash to reach the branch
      Hammer  # weapon floats
      Bash  # use slimes
      Combat=3xLizard, Sentry=1 OR Shuriken=1 OR Flash=1 OR Spear=1  # maybe 

# checkpoint at -845, -4438

anchor MarshSpawn.PoolsBurrowsSignpost at -898, -4436:  # the waypoint between pools, burrows and marsh
  refill Checkpoint
  refill Energy=1:
    unsafe: BreakCrystal  # slightly out of sight

  quest MarshSpawn.CaveKS: free

  pickup MarshSpawn.CaveOre:
    moki:
      DoubleJump OR Launch
      Bash, Grenade=1
    gorlek:
      SentryJump=1
    kii:
      Sentry=1 OR Flash=1 OR Spear=1 OR Sword OR Hammer OR Dash
    unsafe:
      Sword, Shuriken=1 #downslash on a shuriken 
  pickup MarshSpawn.BurrowOre:
    moki:
      Burrow, DoubleJump, Bash, Dash OR Glide OR Grenade=1
      Burrow, Bash, Launch
    gorlek:
      Burrow, Combat=Bat, DoubleJump OR Dash
      Burrow, Damage=10, DoubleJump OR Dash
      Burrow, Launch
      # could do a sentryjump into bashgrenade, but I heard that kind of thing is unwelcome ;P
    kii:
      Burrow, Dash
      Burrow, Sword
      Burrow, Hammer, Damage=10
  pickup MarshSpawn.LifepactShard:
    moki: Regenerate, Damage=40, Combat=Hornbug+Bat+2xSandworm+2xLizard+3xSkeeto+SneezeSlug, Bash, DoubleJump OR Launch
  pickup MarshSpawn.BurrowsApproachLedgeEX:
    moki: Bash, DoubleJump OR Launch
    gorlek:
      Bash, Dash OR Glide
      # weapon floats with bash moved out of gorlek
      Launch, Glide
      Launch, Damage=10, DoubleJump OR Dash OR Sword OR Hammer
      Launch, DoubleJump, TripleJump OR Dash OR Sword OR Hammer
    kii:
      Launch, Dash # bonking your head on the cealing to reset launch and dash
      Launch, Damage=10
      Bash, Damage=10, Sword OR Hammer 
      Bash, Damage=10, Sentry=3 OR Shuriken=3 
      Bash, Damage=30
    unsafe:
      Bash, Sentry=3  # Use Sentry instead of DoubleJump
      Bash, Sword
      Bash, Hammer, Damage=10  # dboost under the first lantern, too precise for gorlek
      Launch  # Enough ledges to regain launch
  conn MarshSpawn.BeforeBurrows:
    moki: Bash, DoubleJump OR Dash OR Launch
    gorlek:
      Bash, Glide
      Launch, Glide
      Launch, Damage=10, DoubleJump OR Dash OR Sword OR Hammer
      Launch, DoubleJump, TripleJump OR Dash OR Sword
      Launch, Dash, Sword
    kii:
      Launch, Dash
      Launch, Damage=10
      Bash, Damage=10, Sword OR Hammer
      Bash, Damage=10, Sentry=3 OR Shuriken=3 
      Bash, Damage=30
  conn MarshSpawn.Cave: free
  conn MarshSpawn.Main:
    moki:
      Water, Burrow, Bash, DoubleJump, Dash OR Glide
      Water, Burrow, Bash, Launch
    gorlek:
      Water, Burrow, Combat=Bat, DoubleJump OR Dash
      Water, Burrow, Damage=10, DoubleJump OR Dash
    kii:
      Burrow, Damage=40, Sword OR Hammer OR DoubleJump OR Dash # big damage number because you can take a lot of damage in the dirty water 
    unsafe:
      Water, Burrow, Sword OR Hammer

# checkpoint at -954, -4355
# checkpoint at -1004, -4497

anchor MarshSpawn.BeforeBurrows at -1006, -4497:  # On the island before the Burrows entry
  refill Checkpoint

  pickup MarshSpawn.CrusherSwimEX:
    moki: Water, WaterDash
    kii: WaterDash, Damage=20
  pickup MarshSpawn.BurrowsApproachLedgeEX:
    moki: Launch  # Bash paths redundant with PoolsBurrowsSignpost
    gorlek: SentryJump=1, Damage=10, DoubleJump, TripleJump  # Land in the spikes under the pickup and triple jump to the left platform
    kii:
      Bash, Sword OR DoubleJump OR Hammer OR Dash OR Glide # tentacle needs to shoot up along the left wall 
    unsafe:
      SentryJump=1, Damage=10, DoubleJump  # Land in the spikes under the pickup and doublejump + upslash to reach the right platform. Hammer upslash is enough to reach the platform, sword upslash the ennemy to refresh your double jump

  conn MarshSpawn.BurrowsEntry:
    moki:
      Bash, DoubleJump, Dash OR Glide
      Water, WaterDash, Bash, Grenade=1
      Water, WaterDash, DoubleJump, Dash OR Glide
      Launch
    gorlek:
      Bash, DoubleJump
      Bash, Dash, Glide OR Sword OR Hammer
      Water, WaterDash, DoubleJump OR Dash OR SentryJump=1  # With sjump, weapon hover as well
      SentryJump=1, DoubleJump, TripleJump, Dash OR Glide
    kii:
      Bash, Dash OR Glide
      Bash, Damage=20, Sword OR Hammer
      WaterDash, Damage=20, Dash OR DoubleJump
      WaterDash, Damage=30, Sentry=2 OR Hammer OR Sword
    unsafe:
      SentryJump=1, DoubleJump, Damage=10  # Weapon hover and damage boost in the first spikes
      Bash, Dash OR Glide OR Hammer OR Sword  # Use the projectile from the ennemy at the left then bash the the tentacle and land directly on the last platform
  conn MarshSpawn.PoolsBurrowsSignpost:
    moki:
      Bash, DoubleJump, Dash
      Launch, Bash
    gorlek:
      Bash, DoubleJump, TripleJump OR Glide OR Sword OR Hammer
    kii:
      Bash, DoubleJump
      Bash, Dash, Sword OR Hammer OR Sentry=1 OR Flash=1 OR Shuriken=1 OR Spear=1
      Launch, DoubleJump, TripleJump OR Dash OR Glide # put this one here from gorlek because it waaaay to precise 
      Launch, Damage=10, DoubleJump OR Dash OR Glide OR Sword # this one too
    unsafe:
      Launch, Dash
      Launch, Glide  # Reset your launch by touching the wallunder the spikes

anchor MarshSpawn.BurrowsEntry at -931, -4494:  # At the bells puzzle
  refill Checkpoint

  state MarshSpawn.BurrowsOpen:
    moki:
      Bash, DoubleJump, Glide
      Bash, Launch
    gorlek:
      Bash, DoubleJump, Dash
      Bash, Glide
      Bash, Grenade=1
      Bash, SwordSJump=1
    kii: Bash, DoubleJump # bashgliding
    unsafe: Bash  # fun

  quest MarshSpawn.TokkTabletQuest:
    moki: MidnightBurrows.TabletQI

  pickup MarshSpawn.DamageTree:
    moki: Bash, DoubleJump OR Dash OR Glide OR Launch
    gorlek: Bash

  conn Tokk: free
  conn MidnightBurrows.Teleporter:
    moki: MarshSpawn.BurrowsOpen
  conn MarshSpawn.BeforeBurrows:
    moki:
      Glide OR Launch
      DoubleJump, Dash
      Water, DoubleJump OR Dash
      Water, WaterDash
    gorlek:
      Sword
      Hammer, DoubleJump OR Dash
      Damage=10, DoubleJump OR Dash OR Hammer  # splash the water if needed
      Water, DoubleJump OR Dash OR Hammer OR Damage=10

# checkpoint at -1067, -4274

anchor MarshSpawn.PoolsPath at -1070, -4275:  # Above the turrets at the left of spawn
  refill Checkpoint

  pickup MarshSpawn.PoolsPathEX:
    moki:
      DoubleJump, Bash, Glide
      Bash, Launch
    gorlek:
      Launch
      Glide, Sword OR Hammer OR DoubleJump OR Dash OR Bash
      DoubleJump, TripleJump OR Dash
      DoubleJump, Bash, Sword OR Hammer OR Damage=10
    kii:
      Bash, Dash OR Sword OR Hammer OR DoubleJump OR Damage=10
    unsafe:
      DoubleJump, Deflector

  conn PoolsApproach.LeftOfWheel:
    moki: Water
  conn MarshSpawn.Main:
    moki:
      Water, WaterDash OR Launch
      Glide, Bash OR Launch
    gorlek:
      Launch
      Water, DoubleJump OR Bash
      Glide, Dash OR DoubleJump
      DoubleJump, Sword OR Dash
    kii:
      DoubleJump, Bash OR TripleJump
    unsafe:
      DoubleJump, Hammer
      Dash  #Reset your dash on the ceiling

anchor MarshSpawn.DenApproach at -540, -4406:  # at regen tree
  state MarshSpawn.KeystoneDoor:
    moki, Keystone=2:
      DoubleJump, Dash, Bash, Glide  # not sorry
      Bash, Grenade=1
      Launch
      MarshSpawn.RainLifted, DoubleJump  # the platform only spawns once you lift the rain
    gorlek, Keystone=2:
      DoubleJump, TripleJump  # wrap around
      SentryJump=1  # weapon float after the sjump
    kii, Keystone=2:
      Hammer # upslash to slash left to walljump up
      DoubleJump
      WaterDash, Sword OR Hammer OR Sentry=1 OR Flash=1 OR Spear=1
      MarshSpawn.RainLifted, Sword OR Hammer OR Sentry=1 OR Flash=1 OR Spear=1  # Use the platform appearing at day
    unsafe, Keystone=2:
      MarshSpawn.RainLifted, Dash  # Stand on the left of the platform to tilt it slightly, Dashcancel to the right with jump and Dash back left
      WaterDash, DoubleJump
      DoubleJump

  state MarshSpawn.HowlBurnt:
    moki:
      DoubleJump OR Launch
      Dash, Glide
      Bash, Grenade=1
      WaterDash  # water always clean
    gorlek: SentryJump=1
    kii: Dash OR Sword OR Hammer OR Sentry=1 OR Flash=1 OR Spear=1

  pickup MarshSpawn.RegenTree: free
  pickup MarshSpawn.RecklessShard:
    moki, BreakWall=10:
      DoubleJump OR Launch
      Dash, Glide
      Bash, Grenade=1
      WaterDash  # water always clean
    gorlek: BreakWall=10, SentryJump=1
    kii: 
      BreakWall=10, Dash OR Sword OR Hammer OR Sentry=1 OR Flash=1 OR Spear=1
      MarshSpawn.RainLifted, Bash, Damage=10, Dash OR Sword OR Hammer OR Sentry=1 OR Flash=1 OR Spear=1  # Luring the Mantis without Bash is really hard (maybe impossible) | Damage because hitboxes

  conn HowlsDen.Entrance:
    moki, MarshSpawn.HowlBurnt:
      DoubleJump OR Launch
      Dash, Glide
      Bash, Grenade=1
      WaterDash  # water always clean
    gorlek: MarshSpawn.HowlBurnt, SentryJump=1
    kii: MarshSpawn.HowlBurnt, Dash OR Sword OR Hammer OR Sentry=1 OR Flash=1 OR Spear=1
  conn MarshSpawn.CaveEntrance:
    moki, MarshSpawn.KeystoneDoor:
      DoubleJump, Dash, Bash, Glide  # not sorry
      Bash, Grenade=1
      Launch
      MarshSpawn.RainLifted, DoubleJump  # the platform only spawns once you lift the rain
    gorlek, MarshSpawn.KeystoneDoor:
      DoubleJump, TripleJump  # wrap around
      SentryJump=1  # can do one of a good sjump, a good positioning, pressing left quickly after the sentryjump or spending an extra energy
    kii, MarshSpawn.KeystoneDoor:
      Hammer # upslash to slash left to walljump up
      DoubleJump
      WaterDash, Sword OR Hammer OR Sentry=1 OR Flash=1 OR Spear=1
      MarshSpawn.RainLifted, Sword OR Hammer OR Sentry=1 OR Flash=1 OR Spear=1  # Use the platform appearing at day
    unsafe, MarshSpawn.KeystoneDoor:
      MarshSpawn.RainLifted, Dash  # Stand on the left of the platform to tilt it slightly, Dashcancel to the right with jump and Dash back left

# checkpoint at -500, -4395

anchor HowlsDen.Entrance at -376, -4413:  # Next to Mokk the Brave, but outside the bridge if Howl is still lurking
  # Lifting the Rain is free from here in all scenarios, eliminating the need to note it as a requirement for the enemy or vine to the right

  state MarshSpawn.HowlBurnt: free

  quest MarshSpawn.FangQI:
    moki:
      DoubleJump OR Launch
      Bash, Dash                      # Bash off the enemy to get to the vine, then jump&dash right
    gorlek:
      Bash, Grenade=1 OR Damage=10    # Bash off the enemy to get to the vine, then jump right. Dboost the last gap
      SentryJump=1                    # SentryJump to get over the initial jump, then jump right, use sword or hammer to get over last gap
    unsafe:
      Bash, Sword OR Hammer           # Bash off the enemy to get to the vine, then jump right. Sword/hammer upslash to cross the last gap
      Bash, Glide                     # Bash off the enemy to get to the vine, then jump right. Glide/Bash+Grenade over the last gap
      Grenade=1, Damage=10            # Grenade jump to get to the vine, then jump right. Dboost the last gap.
      Grenade=2                       # Grenade jump to get to the vine, then jump right. Grenade jump the last gap.
      Sword                           # With upslash on the right wall, jump off it close to the ceiling and slash sword

  quest MarshSpawn.MokkFangQuest:
    moki: MarshSpawn.HowlBurnt, MarshSpawn.FangQI

  pickup MarshSpawn.FangEC:
    moki:
      DoubleJump, Dash                # Stick to the ceiling
      Launch
    gorlek:
      Bash, Grenade=1, Damage=10      # Bash up off the enemy and take a dboost on the last gap
      Bash, Grenade=2                 # As above, but use bash grenade on the last gap
      SentryJump=2, DoubleJump OR Dash OR Damage=10  # SentryJump to get over the initial jump, then jump right, use sword/hammer to get over last gap, SentryJump to EC
      SentryJump=3                    # SentryJump to get over the initial jump, then jump right, use sword/hammer to get over last gap, SentryJump to EC
      DoubleJump, TripleJump          # Stick to the ceiling
    unsafe:
      Bash, Grenade=1, DoubleJump OR Dash OR Glide   # Bash up off the enemy and Dash/Djump/Glide to the fang. Grenade+bash up from the fang
      Bash, Grenade=1, Sword OR Hammer               # As above, but sword/hammer upslash to cross the last gap
      Grenade=2, DoubleJump            # Grenade jump to get to the vine, then jump right. Dboost the last gap. Grenade jump to EC.
      Dash, Sword, Regenerate OR Blaze  # wavedash
      DoubleJump, Hammer              # HammerJump
  pickup MarshSpawn.RecklessShard:
    moki, MarshSpawn.HowlBurnt, BreakWall=10:
      DoubleJump OR Launch
      Bash, Grenade=1
    gorlek, MarshSpawn.HowlBurnt, BreakWall=10:
      SentryJump=1
      Dash
    unsafe, MarshSpawn.HowlBurnt, BreakWall=10:
      Bash                            # Long distance lure
      Spear=1                         # Uses small hitrise from spear to make the jump
      Sentry=1                        # As above but uses sentry
      Grenade=1                       # Grenade jump to get over initial gap
      Sword                           # Validator moved from Gorlek to unsafe due to precision
      Hammer                          # Validator moved from Gorlek to unsafe due to precision
  pickup HowlsDen.UpperEX:
    moki: MarshSpawn.HowlBurnt

  conn HowlsDen.AboveBoneBridge:
    moki: MarshSpawn.HowlBurnt
  conn MarshSpawn.DenApproach:
    moki, MarshSpawn.HowlBurnt:
      DoubleJump OR Launch
      Bash, Grenade=1
    gorlek, MarshSpawn.HowlBurnt:
      SentryJump=2
      Dash, Bash                      # Dash for first jump, bash off fronkey for second
    unsafe, MarshSpawn.HowlBurnt:
      Bash                            # Long distance lure for the first jump, simple lure for second
      Dash, Sword OR Hammer           # Dash then upslash to gain the extra height needed on second jump
      Dash, Spear=1                   # Uses the small hitrise from spear to make the second jump
      Dash, Sentry=1                  # As above but uses sentry
      Grenade=2                       # Grenade jump to get over both gaps
      Hammer

# checkpoint at -298, -4388

anchor HowlsDen.AboveBoneBridge at -446, -4436:  # After the climb up through the keydoor
  refill Checkpoint

  pickup HowlsDen.UpperEX:
    moki: Launch
    gorlek:
      DoubleJump, TripleJump
      Bash, Grenade=1
    unsafe:
      Bash  # use the slime

  conn HowlsDen.UpperLoopEntrance: free
  conn HowlsDen.Entrance:
    moki: MarshSpawn.HowlBurnt, Launch
    gorlek, MarshSpawn.HowlBurnt:
      DoubleJump, TripleJump
      Bash, Grenade=1, DoubleJump OR Dash OR Glide OR Sword
    unsafe, MarshSpawn.HowlBurnt:
      Bash, DoubleJump OR Dash OR Glide OR Sword  # use the slime
      Bash  # use the slime, tight coyote jump

  conn HowlsDen.SecretRoom:
    gorlek: ShurikenBreak=16, BreakWall=20
    unsafe:
      HammerBreak
      SpearBreak, BreakWall=20

anchor HowlsDen.UpperLoopEntrance at -407, -4451:  # In front of the bone door blocking the loop with the right hc
  refill Checkpoint:
    moki: BreakWall=16

  pickup HowlsDen.RightHC:
    moki: BreakWall=16, BreakWall=20, Combat=Slug OR Bash OR Launch
    gorlek: BreakWall=16, BreakWall=20

  conn HowlsDen.BoneBridge: free
  conn HowlsDen.AboveBoneBridge:
    moki:
      Bash, Grenade=1
    gorlek:
      Launch
      DoubleJump, TripleJump
  conn HowlsDen.UpperLoopExit:
    moki:
      BreakWall=16, BreakWall=16, Combat=Slug, DoubleJump OR Dash
      BreakWall=16, BreakWall=16, Bash, DoubleJump OR Dash
    gorlek:
      BreakWall=16, BreakWall=16, DoubleJump OR Dash
      BreakWall=16, BreakWall=16, Glide, Combat=Slug OR Bash
      BreakWall=16, BreakWall=16, Sword OR HammerSJump=1
      BreakWall=16, BreakWall=16, WaterDash

anchor HowlsDen.UpperLoopExit at -407, -4434:  # Checkpoint inside the bone door where you exit the loop with right hc (you can walk out)
  refill Checkpoint

  pickup HowlsDen.UpperEX:
    moki: DoubleJump OR Dash
    gorlek: Glide OR Sword
    unsafe: free

  conn HowlsDen.Entrance:
    moki: MarshSpawn.HowlBurnt, DoubleJump OR Dash
    gorlek: MarshSpawn.HowlBurnt, Glide OR Sword
    unsafe: MarshSpawn.HowlBurnt  # tight jumps

  conn HowlsDen.AboveBoneBridge: free

anchor HowlsDen.BoneBridge at -371, -4468:  # After the long drop into Howl's Den
  refill Checkpoint

  state HowlsDen.KeystoneDoor:
    moki: Keystone=2
  state MarshSpawn.RainLifted: free  # the sword tree
  state HowlsDen.BoneBarrier:  # the barrier blocking the lowest part of Howl's Den
    moki: BreakWall=16

  pickup HowlsDen.BoneOre:
    moki:
      Hammer
      Combat=Mantis+Slug, Spear=1  # spear likes to target the enemies around
  pickup HowlsDen.AboveDoorKS:
    moki: DoubleJump OR Launch
    gorlek:
      Dash
      Bash, Damage=10  # Bash off the fronkey or slime to get to the unstable platform wall jump for the other two jumps
      SentryJump=1  # SentryJump onto the unstable platform, hammer/sword stall to left wall, wall jump to pickup
    unsafe:
      Grenade=2  # Grenade jump onto the unstable platform then grenade jump to the pickup (requires some horizontal drifting)
      Sword OR Hammer  # Upslash to reach the left wall, air combo to reach the floating platform, upslash again to the left wall, wjump from thereto the pickup
      Bash  # Bash on the left wall above the spikes
  pickup HowlsDen.SwordTree: free
  pickup HowlsDen.MagnetShard:
    moki: BreakWall=10, BreakWall=16 OR Launch
    unsafe: BreakWall=10, DoubleJump, TripleJump
  pickup HowlsDen.AboveTPEX:
    moki: HowlsDen.BoneBarrier, BreakWall=10

  conn HowlsDen.UpperLoopEntrance:
    gorlek:
      Launch
      Bash, Grenade=1, DoubleJump, TripleJump
    unsafe: DoubleJump, Sword  # Door skip
  conn HowlsDen.SecretRoom:
    moki: HowlsDen.KeystoneDoor, BreakWall=20, Water OR DoubleJump OR Dash OR Glide OR Launch
    gorlek: HowlsDen.KeystoneDoor, Sword OR Hammer  # weapon breaks the wall
  conn HowlsDen.AboveBoneBridge:
    moki, HowlsDen.KeystoneDoor:
      BreakWall=16, DoubleJump, Combat=2xSlug OR Bash
      BreakWall=16, Dash, Bash, Grenade=1
      BreakWall=16, Glide, Bash, Grenade=2
      BreakWall=16, Launch
    gorlek, HowlsDen.KeystoneDoor:
      BreakWall=16, Dash, Combat=2xSlug OR Bash
      BreakWall=16, Glide, Bash, Grenade=1
      BreakWall=16, Water, Bash, Grenade=3, Damage=10
      Hammer, Bash, Grenade=3, Damage=10  # hammer breaks the wall
      BreakWall=16, Water, WaterDash, Bash, Grenade=2, Damage=10
      Sword, Bash, Grenade=1  # sword breaks the wall
      SwordSJump=1  # weapon breaks the wall
      HammerSJump=1, Glide  # weapon breaks the wall
      SentryJump=3, Hammer, Damage=10  # hammer breaks the wall
      Water, WaterDash, HammerSJump=2, Damage=10  # hammer breaks the wall
    unsafe, HowlsDen.KeystoneDoor, Sword OR Hammer
  conn HowlsDen.Teleporter:
    moki: HowlsDen.BoneBarrier

anchor HowlsDen.SecretRoom at -515, -4479:  # The hidden room holding left hc
  refill Checkpoint

  pickup HowlsDen.LeftHC:
    moki:
      Combat=SneezeSlug, DoubleJump OR Dash
      Bash, DoubleJump OR Dash
      Launch
    gorlek:
      DoubleJump OR Dash
      Glide, Combat=SneezeSlug OR Bash  # hold glide before jumping from the moss
      Sword, Damage=10  # just safety damage
    unsafe:
      Sword OR Hammer
      Grenade=1, Damage=50  # 30dmg get to slime, 10dmg set-up grenade jump, 10mg close gap to HC
  # could add backwards connections someday

# checkpoint at -511, -4479
# checkpoint at -476, -4441

anchor HowlsDen.Teleporter at -328, -4536:  # At the teleporter
  refill Full

  state HowlsDen.BoneBarrier:
    gorlek: ShurikenBreak=16, DoubleJump OR Launch OR Bash OR SentryJump=1
    unsafe:
      ShurikenBreak=16, DoubleJump OR Launch OR Bash OR Sword OR Hammer
      SentryBreak=16, DoubleJump OR Launch OR Bash OR Sword OR Hammer
      HammerBreak, DoubleJump OR Launch OR Bash OR Sword OR Hammer
      SpearBreak, DoubleJump OR Launch OR Bash OR Sword OR Hammer

  pickup HowlsDen.AboveTPEX:
    moki, BreakWall=10:
      DoubleJump OR Launch
      Bash  # bash the slime
    gorlek: BreakWall=10, SentryJump=1
    unsafe, BreakWall=10:
      Dash
      Grenade=1              # Grenade jump to platform
      Hammer                 # Very precise hammer upslash
      Sword
  pickup HowlsDen.LaserKS:
    moki:
      DoubleJump OR Dash OR Launch
      Bash, Grenade=1
    gorlek:
      SentryJump=1
    unsafe:
      Sword OR Hammer         # Can reach lever with air combos
      Bash                    # Luring or bashing the slime near the lever then bashing to the lever
      Grenade=1               # Grenade jump to platform
  # if someone manages to lower the platform, they'll manage to get over the gap as well. That's how it works in the base game, that's how it'll work here
  pickup HowlsDen.DoubleJumpEX:
    moki: Combat=Mantis+Lizard  # the game puts this before regen. It's why all the enemies drop tons of health

  conn Teleporters: free
  conn DenShrine:
    moki: Hammer OR Spear=1
  conn HowlsDen.DoubleJumpTreeArea:
    moki: Combat=Mantis+Lizard OR DoubleJump OR Dash OR Glide OR Launch
  conn HowlsDen.BoneBridge:
    moki, HowlsDen.BoneBarrier:
      DoubleJump OR Launch
      Bash, Grenade=1
    gorlek: HowlsDen.BoneBarrier, Bash OR SentryJump=1
    unsafe: HowlsDen.BoneBarrier, Sword OR Hammer

anchor DenShrine at -328, -4569:
  refill Full
  pickup HowlsDen.CombatShrine:
    moki, Regenerate, Combat=Mantis+2xLizard+4xEnergyRefill+2xSneezeSlug+Mantis+Skeeto+4xEnergyRefill+7xSmallSkeeto+2xSkeeto+4xEnergyRefill+2xLizard+2xMantis:
      Damage=60
      Damage=40, Dash OR Bash OR Launch  # much better if you have good evasion
    unsafe: Combat=Mantis+2xLizard+4xEnergyRefill+2xSneezeSlug+Mantis+Skeeto+4xEnergyRefill+7xSmallSkeeto+2xSkeeto+4xEnergyRefill+2xLizard+2xMantis

# checkpoint at -514, -4549

anchor HowlsDen.DoubleJumpTreeArea at -555, -4552:  # At the Double Jump Tree
  state HowlsDen.BoneBarrier:
    unsafe: free  # good game yes
  state MidnightBurrows.HowlsDenShortcut:
    unsafe: ShurikenBreak=10

  pickup HowlsDen.DoubleJumpTree: free
  pickup HowlsDen.StickyShard: free  # origlow
  pickup HowlsDen.DoubleJumpEX:
    moki:
      DoubleJump, Bash  # not the most cooperative enemy, which is why there are assisting abilities
      Bash, Grenade=1, Dash OR Glide  # not the most cooperative enemy, which is why there are assisting abilities
      Launch
    gorlek:
      SentryJump=1                    # Sword combo from sticky shard to get over the initial gap
    unsafe:
      DoubleJump, TripleJump          # Triple jump from the right wall
      Grenade=2
      Bash
      DoubleJump, Sword               # Jump/Sword combo or pogo on the enemy

  conn HowlsDen.Teleporter:
    moki:
      DoubleJump
      Bash, Grenade=1, Dash OR Glide
      Launch
    gorlek:
      SentryJump=1                    # Sword combo from sticky shard to get over the initial gap
    unsafe:
      Sword OR Hammer                 # combo from sticky shard to get over the initial gap
      Dash                            # As above but use Dash
      Glide                           # As above but use Glide
      Grenade=1                       # Grenade jump to get over initial gap

  conn MidnightBurrows.DenConnection:
    moki: MidnightBurrows.HowlsDenShortcut

# checkpoint at -682, -4309

anchor MarshPastOpher.MillView at -596, -4293:  # Standing next to Opher, looking at the Millstone
  refill Checkpoint
  refill Energy=3:
    moki: BreakCrystal  # to the left

  state MarshSpawn.ToOpherBarrier:
    gorlek: ShurikenBreak=16
    unsafe: HammerBreak OR SpearBreak
  state MarshSpawn.LogBroken:
    moki: MarshSpawn.ToOpherBarrier

  pickup MarshPastOpher.TrialLeftEX:
    moki: BreakWall=20, DoubleJump OR Dash OR Glide OR Launch
    gorlek:
      Sword OR Hammer  # Horizontal slash combo
      BreakWall=20, Damage=10
    unsafe: BreakWall=20, Sentry=1  # Use Sentry instead of DoubleJump
  pickup MarshSpawn.BridgeEX:  # paths that can't get to Main
    moki: MarshSpawn.ToOpherBarrier, Dash OR Glide
    gorlek, MarshSpawn.ToOpherBarrier:
      MarshSpawn.RainLifted, Bash  # jump the jumper
      Sword OR Hammer  # Long jump, upslash and neutral slashes are enough with both weapons

  conn OpherShop: free
  conn MarshPastOpher.TrialArea:
    moki: BreakWall=20
    unsafe: free  # let the mantis jump on the left edge of the log multiple times
  conn MarshPastOpher.BowPath:
    moki: DoubleJump OR Dash OR Glide OR Launch
    gorlek: free
  conn MarshSpawn.Main:
    moki, MarshSpawn.ToOpherBarrier:
      DoubleJump OR Launch
      Bash, Grenade=1
    gorlek: MarshSpawn.ToOpherBarrier, SentryJump=1
  conn MarshSpawn.BrokenBridge:
    moki: MarshSpawn.ToOpherBarrier
  conn MarshPastOpher.PoolsPathEast:
    gorlek:
      Water, Bash, Launch  # the enemies appear once you have water
    unsafe:
      Launch
      SentryJump=2  # first one maxheight

# checkpoint at -603, -4316
# checkpoint at -573, -4339

anchor MarshPastOpher.TrialArea at -427, -4343:  # Next to the shrine
  refill Checkpoint
  refill Health=1:  # right below
    moki: DoubleJump OR Dash OR Glide OR Launch
    gorlek: free

  # state MarshPastOpher.TrialActivation:
  #   moki: Grapple, Dash OR Glide OR Launch
  #   gorlek: Grapple, DoubleJump OR Dash OR Glide OR Sword OR Hammer OR Damage=10
  #            Launch, DoubleJump OR Dash OR Damage=10
  #    unsafe: DoubleJump, TripleJump, Damage=10, Sword OR Glide  # Double Jump from the right wall to the small ledge under the spikes, then dmg boost to the wall on the left

  pickup MarshPastOpher.TrialLeftEX:
    moki:
      DoubleJump, Dash OR Glide
      Dash, Glide
      Grapple OR Launch
    gorlek:
      DoubleJump
      Damage=10, Dash OR Glide OR Sword OR Hammer
    unsafe:
      Sentry=1, Damage=10
      Damage=20
  pickup MarshPastOpher.TrialOre: free
  pickup MarshPastOpher.TrialEC:
    moki: DoubleJump OR Dash OR Glide OR Launch
    gorlek:
      Sword  # Horizontal slashes
      Hammer, Damage=10
    unsafe:
      Hammer OR Sentry=1
      Grenade=1, Bash   # Throw Grenade up at the lower jumppad (right side and aim up ori facing right), use it and then bash
      Damage=10
  pickup MarshPastOpher.TrialHC:
    moki: Hammer OR Spear=1
    unsafe: free  # lure stomp
  pickup MarshPastOpher.TrialRightEX:
    moki: DoubleJump OR Bash OR Launch  # bash uses the enemy
    gorlek: SentryJump=1
    unsafe: Dash OR Sword OR Hammer OR Grenade=1  # Sword: pogo on enemy, Hammer: upswing to reach ledge

  conn MarshShrine: free
  conn MarshPastOpher.BowPath:
    moki, BreakWall=20:
      Bash, DoubleJump OR Dash OR Glide OR Grapple OR Launch
      Combat=Mantis+SneezeSlug, DoubleJump OR Dash OR Glide OR Grapple OR Launch
    gorlek, BreakWall=20:
      Bash, Sword OR Hammer
      Bash, Grenade=1
      Combat=Mantis+SneezeSlug, Sword OR Hammer
      Launch

anchor MarshShrine at -382, -4341:
  refill Full
  pickup MarshPastOpher.CombatShrine:
    moki: Regenerate, Damage=20, Combat=2xSkeeto+2xEnergyRefill+Mantis+4xSmallSkeeto+2xEnergyRefill+Mantis+Skeeto
    unsafe: Combat=2xSkeeto+2xEnergyRefill+Mantis+4xSmallSkeeto+2xEnergyRefill+Mantis+Skeeto

anchor MarshPastOpher.BowPath at -494, -4294:  # checkpoint climbing up to Bow tree
  refill Checkpoint
  refill Health=1
  refill Energy=1:
    moki: BreakCrystal

  pickup MarshPastOpher.SwingPoleEX:
    moki:
      Damage=10, DoubleJump OR Dash OR Glide OR Launch
      Damage=10, Bash, Grenade=2
    gorlek:
      DoubleJump OR Dash OR Glide OR Sword OR Hammer OR Launch  # it's notably harder to get without taking a hit. Up and/or Side combos with sword or hammer can make it to the horizontal branch from the launch pad.
      Bash, Grenade=1
    unsafe:
      Bash  # the mantis disappears if you die
      Damage=10, Grenade=1  # GrenadeJump onto the pole; may be possible without taking damage

  conn MarshPastOpher.BowApproach:
    moki: DoubleJump OR Launch
    gorlek:
      Dash
      Bash, Grenade=2
    unsafe:
      Sword OR Hammer OR Sentry=1
      Grenade=2, Damage=10
  conn MarshPastOpher.MillView:
    moki:
      DoubleJump OR Dash OR Glide OR Launch
      Bash, Grenade=2
    gorlek:
      Sword OR Hammer
      Bash, Grenade=1
    unsafe:
      Bash  # befriend the slug
      Grenade=1  # Running GrenadeJump
  conn MarshPastOpher.TrialArea:
    moki:
      BreakWall=20, DoubleJump OR Dash OR Glide OR Launch
      BreakWall=20, Bash, Grenade=1
    gorlek: BreakWall=20  # the one-way has 20 health as well, so there are no relevant shurikenbreak paths here

anchor MarshPastOpher.BowApproach at -490, -4245:  # On the right ledge above the scenic mill view
  refill Checkpoint
  refill Health=1

  pickup MarshPastOpher.SwingPoleEX:
    moki: Damage=10
    gorlek: free

  conn MarshPastOpher.BowPath: free
  conn MarshPastOpher.BowArea:
    moki:
      DoubleJump OR Dash OR Glide OR Launch
      Bash, Grenade=1
    gorlek: Sword OR Hammer OR Damage=10
  conn MarshPastOpher.MillView:
    moki: Bash, Grenade=1  # this is the only non-redundant connection that will ever exist.
  conn MarshPastOpher.PoolsPathEast:
    moki:
      Bow=4, DoubleJump, Dash, Bash, Glide  # autoaim doesn't catch the second target, 2 is needed minimum
      Bow=4, Bash, Launch  # autoaim doesn't catch the second target, 2 is needed minimum
    gorlek:
      Bow=2, Bash, Launch  # the moki path, but without safety energy
      Bow=2, DoubleJump, Bash, TripleJump OR Dash OR Glide
      Launch, DoubleJump OR Dash OR Glide  # For the last part reset your Launch on the wall above the lantern
    unsafe:
      Bow=2, Bash, DoubleJump, Sword OR Hammer
      Launch, Bash  # You can bash the lanterns without freeing them from the blob
      Dash, Regenerate, DoubleJump, TripleJump, SentryJump=1 OR Damage=20  # wavedash off health plant
      Dash, Regenerate, DoubleJump, Glide, SentryJump=1 OR Damage=40  # wavedash off health plant

anchor MarshPastOpher.BowArea at -443, -4236:  # Ledge to the left of the pit with bow tree.
  refill Energy=1:
    moki: BreakCrystal

  state MarshPastOpher.EyestoneDoor:
    moki: Keystone=2  # crosses where the water would usually be

  pickup MarshPastOpher.BowEC: free  # crosses where the water would usually be
  pickup MarshPastOpher.BowTree: free  # crosses where the water would usually be

  conn MarshPastOpher.UpperBowArea:
    moki:
      Combat=Skeeto, Bow=2, DoubleJump
      Launch
    gorlek:
      SentryJump=2 OR DoubleJump  # can kill the skeeto with your weapon if desired on the sentryjump path
      Combat=Skeeto, Bow=2, Dash OR Glide OR Sword OR Hammer
      Bash, Bow=2, Dash OR Glide OR Sword OR Hammer
      Bash, Grenade=2
    unsafe:
      Bash  # Repositioning the Skeeto
      Bow=2, Sticky  # maybe possible without Sticky
  conn WestHollow.Entrance:
    moki: MarshPastOpher.EyestoneDoor  # crosses where the water would usually be
  conn MarshPastOpher.BowApproach:
    moki:
      DoubleJump OR Dash OR Launch
      Combat=Skeeto, Bow=1
    gorlek: Bash OR Sword OR Damage=10
    unsafe: Glide OR Hammer

anchor MarshPastOpher.UpperBowArea at -437, -4211:  # Between the eyestones
  refill Checkpoint
  refill Energy=1:
    moki: BreakCrystal

  pickup MarshPastOpher.LeftEyestone:
    moki: Combat=Skeeto, Bow=1
    gorlek: Bow=1
  pickup MarshPastOpher.RightEyestone:
    moki: Combat=Skeeto, Bow=1
    gorlek: Bow=1

  conn MarshPastOpher.BowArea: free
  conn MarshPastOpher.BowApproach: free

# checkpoint at -383, -4230

anchor MarshPastOpher.PoolsPathEast at -662, -4241:  # On the wood sticking out of the ledge at the top left of the large room with Opher
  refill Checkpoint
  refill Health=1:
    moki: Combat=Mantis+Bat
    gorlek: free
  refill Energy=3:
    moki: BreakCrystal, Combat=Mantis+Bat
    gorlek: BreakCrystal

  pickup MarshPastOpher.CeilingEX:  # the squonkey doesn't reappear if you respawn on this checkpoint
    moki:
      Bash, DoubleJump, Dash
      Launch
    gorlek:
      Bash, DoubleJump
      Bash, Grenade=1, Dash OR Sword OR Hammer
      SwordSJump=1
      HammerSJump=1, DoubleJump OR Dash
    unsafe:
      Bash, Dash              # Pretty precise to do without damage
      Bash              # Repositioning the squonkey: squonkey respawns when u jump off to the east and back on the ledge

  conn MarshPastOpher.PoolsPathMiddle:  # the squonkey doesn't reappear if you respawn on this checkpoint
    moki: Bash, DoubleJump OR Launch
    gorlek:
      Bash, Dash  # the bat is weird
      Combat=Bat, Launch, DoubleJump OR Dash
    unsafe:
      Bash
      Combat=Bat, Launch  # About a 45° angle from under the second bat to avoid a damage boost
      DoubleJump, TripleJump, Sword  # Use Sword on bats to regain TripleJump. Jump at the tiny ledges of the branches. Pogo on Crab
  conn MarshPastOpher.MillView: free

anchor MarshPastOpher.PoolsPathMiddle at -709, -4181:  # Next to the breakable floor
  refill Checkpoint

  pickup MarshPastOpher.PoolsPathEC:
    moki:
      DoubleJump, Dash OR Glide
      Bash, DoubleJump OR Dash OR Glide OR Grenade=1
      Launch
    gorlek:
      DoubleJump, TripleJump OR Sword OR Hammer
      Dash, Glide OR Sword OR Hammer
      Bash
      Combat=SpinCrab, SentryJump=1

  conn MarshPastOpher.PoolsPathWest:  # the squonkey doesn't reappear if you respawn on this checkpoint
    moki: Bash, DoubleJump OR Launch
    gorlek:
      Bash, Dash OR Glide
      Bash, Sword, Damage=10
      ShurikenBreak=20, Bash, Sword
      ShurikenBreak=20, Bash, Damage=10, Hammer
      ShurikenBreak=20, DoubleJump, Damage=10, TripleJump OR Dash OR Glide OR Sword OR Hammer
      ShurikenBreak=20, DoubleJump, TripleJump, Dash, Glide OR Sword  # enough tools to allow multiple approaches
      ShurikenBreak=20, Launch, DoubleJump OR Dash OR Bash OR Glide OR Sword OR Hammer OR Damage=10
    unsafe:
      ShurikenBreak=20, Launch
      Hammer, Bash                    # Fairly precise air combos needed
      Hammer, Sword, Bash             # Fairly precise air combos needed
      Hammer, Launch                  # Launch at ceiling above water
      Hammer, Damage=70               # It's possible with 60dmg, but really precise
  conn MarshPastOpher.PoolsPathEast:
    moki: Bash
    gorlek:
      Glide, DoubleJump OR Dash OR Launch
      Damage=10  # more other paths would exist, but seem difficult to do damageless themselves
    unsafe: DoubleJump OR Dash OR Glide OR Launch

# checkpoint at -740, -4168

anchor MarshPastOpher.PoolsPathWest at -803, -4187:  # Right on top of MarshPastOpher.PoolsPathEX
  refill Checkpoint

  pickup MarshPastOpher.PoolsPathEX: free
  pickup PoolsApproach.MillPathHC:
    gorlek, ShurikenBreak=20:
      Water, Bash, DoubleJump, TripleJump
      Water, WaterDash, Damage=20, DoubleJump OR Dash OR Glide OR Sword OR Hammer  # Analog swimming can avoid the damage boost but its hard to do with keyboard swimming
      Water, Bash, Damage=20, DoubleJump
      Water, Launch
    unsafe, ShurikenBreak=20:
      Water, WaterDash
      Water, Bash, Damage=20, Sword
      Water, Bash
      Water, DoubleJump, TripleJump OR Sticky

  conn MarshPastOpher.PoolsPathMiddle:
    moki, BreakWall=20:
      DoubleJump, Bash, Dash OR Glide
      Bash, Grenade=1, Dash, Glide
      Launch, DoubleJump OR Dash OR Bash OR Glide
    gorlek:
      BreakWall=20:  # go above and open the shortcut
        DoubleJump, Bash, Sword OR Hammer OR TripleJump OR Damage=10
        Dash, Bash, Glide OR Sword OR Hammer OR Damage=10
        Sword, Bash, Damage=10
        SentryJump=1, Bash, Damage=10  # land in the spikes, bash the lantern then air combo with sword or hammer to reach the patform
        DoubleJump, TripleJump, Dash OR Glide OR Damage=10
        DoubleJump, TripleJump, SentryJump=1  # triple jump from the left wall + air combo with sword or hammer. sjump to reach the platform
        DoubleJump, Damage=10, Dash OR Glide OR Sword OR Hammer
        Dash, Damage=10, Sword OR Hammer
        SwordSJump=1, Damage=10
        Bash, Grenade=1, DoubleJump OR Dash OR Damage=10
        Launch  # Reset Launch by hitting the ceiling
      Glide, DoubleJump, Hammer OR Spear=1  # go below and break the floor
      Glide, Dash, Hammer OR Spear=1  # go below and break the floor
    unsafe:
      BreakWall=20, Damage=10, DoubleJump OR Sword OR Dash
      BreakWall=20, Damage=10, Glide, Hammer
      BreakWall=20, Damage=10, Bash
      BreakWall=20, Bash, Grenade=1  # bash grenade near the spikes, bash glide of the lantern
      SentryJump=1, Bash  # Hug the wall and the SentryJump, then horizontal slashes to the lantern; weapon breaks the wall
      HammerSJump=1, Damage=10 OR Water  # hammer breaks the wall, can avoid the damage boost but will land in water
  conn PoolsApproach.RightOfWheel:
    gorlek, ShurikenBreak=20:
      Water, Grapple, DoubleJump OR Dash OR Launch
      Water, Grapple, Damage=20, Glide OR Sword
      Water, Damage=20, DoubleJump, TripleJump, Dash OR Glide OR Sword OR Hammer
      Water, Launch, Damage=20
      Water, Launch, DoubleJump, Dash
      Water, Launch, DoubleJump, Sword OR Hammer
      Water, Launch, Dash, Sword OR Hammer
      Water, Grapple, WaterDash, Hammer, Damage=20
    unsafe, ShurikenBreak=20:
      Water, Launch
      Water, Grapple, Hammer OR Glide OR Sword

region MidnightBurrows:
  moki: Danger=25
  gorlek: free
  kii: free
  unsafe: free

anchor MidnightBurrows.Teleporter at -945, -4582:  # At the teleporter
  refill Full

  conn Teleporters: free
  conn MidnightBurrows.BelowLupo:
    moki: Combat=SneezeSlug+Bat OR Bash OR Launch
    gorlek: DoubleJump OR Dash OR Damage=16
    kii: free
  conn MarshSpawn.BurrowsEntry:
    moki, MarshSpawn.BurrowsOpen:
      Launch
      Bash, DoubleJump, Dash OR Glide
    gorlek, MarshSpawn.BurrowsOpen:
      Bash, DoubleJump
      SentryJump=3, DoubleJump, Damage=15
    kii, MarshSpawn.BurrowsOpen:
      Bash, Dash OR Glide OR Sword OR Hammer OR Shuriken=3 OR Sentry=4  # Bait shots from the spider
      Bash, Grenade=1, Shuriken=1 OR Sentry=1 OR Flash=1  # bait shots from the spider, land where the mortar is, bait it, grenade, bash the mortar to reach your grenade
    unsafe, MarshSpawn.BurrowsOpen:
      #Bash, Grenade=1
      Bash  # using the projectiles efficiently

anchor MidnightBurrows.BelowLupo at -850, -4579:  # Past the enemies near the teleporter
  pickup MidnightBurrows.LeftKS:
    moki: DoubleJump OR Dash OR Glide OR Launch
    gorlek: Sword OR Hammer OR Damage=15
    kii: free  # teleport
  # lupo paths would be redundant with Center

  conn MidnightBurrows.Teleporter:
    moki: Combat=SneezeSlug+Bat OR Bash OR Launch
    gorlek: free
  conn MidnightBurrows.Central:
    moki:
      DoubleJump, Combat=SneezeSlug OR Bash
      Launch
    gorlek:
      DoubleJump OR Dash OR Sword OR Hammer
      Combat=SneezeSlug, Glide
    kii: Glide OR Bash OR Shuriken=1 OR Sentry=1 OR Flash=1 OR Blaze=2 OR Damage=15  # Land on spikes to go into the lower left portal
    unsafe: free # jump into the portal and wait until you get enough height. That's it.
      #Blaze=1
      #Grenade=1   # Grenade while in right Teleporter to get to the left ceiling

anchor MidnightBurrows.Central at -781, -4564:  # The ledge left of the big portal room
  refill Checkpoint

  state MidnightBurrows.Lever:  # paths that can't use the anchor because they only work without the lever already pulled
    kii: Damage=15, Blaze=1
    unsafe:
      Damage=15  # may need <60 fps?
      Shuriken=1, Sentry=1 OR Flash=1 OR Blaze=1 OR Spear=1  # extend corner boost with shuriken

  pickup MidnightBurrows.LupoMap:
    moki: SpiritLight=50, DoubleJump OR Dash OR Glide
    gorlek: SpiritLight=50
  pickup MidnightBurrows.DeflectorShard:  # check for redundancies with activating the lever
    moki:
      Launch
      MidnightBurrows.Lever, DoubleJump, Dash OR Glide
    gorlek, MidnightBurrows.Lever:  # The slug isn't here if you respawn from the checkpoint
      DoubleJump, TripleJump OR Sword OR Hammer
      Dash OR Glide
    kii, MidnightBurrows.Lever:
      DoubleJump OR Sword OR Hammer OR Shuriken=2 OR Sentry=2 OR Flash=2
      Damage=15, Spear=2 OR Blaze=2 
    unsafe:
      #DoubleJump, Sentry=1, Damage=15
      #DoubleJump, Sentry=2
      DoubleJump
      Dash, Bash
      MidnightBurrows.Lever, Damage=15

  conn MidnightBurrows.BelowLupo: free
  conn MidnightBurrows.TabletRoom:
    moki:
      Bash, DoubleJump OR Dash OR Glide
      Launch
    gorlek: Bash OR SentryJump=2
    kii: DoubleJump, TripleJump, Damage=30 OR Sword  # with sword, pogo the mortar
    unsafe:
      DoubleJump, Damage=15, TripleJump OR Sword
      Grenade=1
  conn MidnightBurrows.LeverRoom:  # keep in mind that these paths have to work after the lever has been pulled
    moki:
      Glide
      DoubleJump, Dash
      Bash, DoubleJump OR Dash
      Launch, DoubleJump OR Dash OR Bash
    gorlek:
      DoubleJump, TripleJump OR Sword OR Hammer
      Dash, Sword OR Hammer
      Bash, Sword OR Hammer
      Damage=15, DoubleJump OR Dash OR Bash OR Sword OR Hammer
      Launch
    kii:
      Dash OR Sword OR Sentry=3 OR Damage=30  # Reset dash with ceiling
      DoubleJump, Shuriken=1 OR Sentry=1 OR Flash=1 OR Blaze=2
      Bash, Shuriken=1 OR Sentry=1 OR Flash=1 OR Blaze=1 OR Spear=1
      Hammer, Shuriken=1 OR Sentry=1 OR Flash=1
      Damage=15, Bash OR Shuriken=1 OR Sentry=1 OR Flash=1 OR Blaze=2
    unsafe: Bash  # Bash the lantern once to the right then bash it again
  conn MidnightBurrows.BelowUpperKS:  # so far all paths not using MidnightBurrows.Lever would be redundant
    moki: MidnightBurrows.Lever, Launch  # paths coming from the right side are on that anchor
    gorlek: MidnightBurrows.Lever, SentryJump=2, DoubleJump OR Dash OR Glide
    kii, MidnightBurrows.Lever:
      DoubleJump, TripleJump, Damage=15
      DoubleJump, Bash  # use the slime then bait the spider
    unsafe, MidnightBurrows.Lever:
      SentryJump=2
      SentryJump=1, DoubleJump, Damage=15
      DoubleJump, Sword OR Damage=15
      Bash
  conn MidnightBurrows.East:  # check for redundancies with activating the lever
    moki:
      Launch
      MidnightBurrows.Lever, DoubleJump OR Dash OR Glide
    gorlek, MidnightBurrows.Lever:
      Sword
      Bash, Grenade=1  # bash the lantern to reach the lever, grenade bash from there
      HammerSJump=1
    kii, MidnightBurrows.Lever:  # you can jump out of the portal above the lever, but it's a bit uncooperative, so it's not considered in kii
      Hammer OR Shuriken=2 OR Sentry=3
      Bash, Shuriken=1 OR Sentry=2
    unsafe: MidnightBurrows.Lever, Bash OR Sentry=1 OR Blaze=1 OR Flash=1 OR Shuriken=1 OR Spear=1

anchor MidnightBurrows.TabletRoom at -824, -4531:  # Before the four keystone door
  refill Checkpoint
  refill Health=1

  state MidnightBurrows.KeystoneDoor:
    moki: Keystone=4

  quest MidnightBurrows.TabletQI:
    moki: MidnightBurrows.KeystoneDoor

  conn MidnightBurrows.Central: free

# checkpoint at -707, -4588
# checkpoint at -698, -4566

anchor MidnightBurrows.LeverRoom at -685, -4616:  # At the lever lifting the portals
  refill Checkpoint

  state MidnightBurrows.Lever: free

  pickup MidnightBurrows.LowerKS:
    moki:
      Glide OR Launch
      Bash, Grenade=1
    gorlek:
      DoubleJump, TripleJump OR Dash OR Sword OR Hammer
      Dash, Sword OR Hammer
      Damage=15, DoubleJump OR Dash OR Sword OR Hammer  # boost on the brambles below the keystone
      SentryJump=1  # use the weapon for movement as well
    kii:
      Dash OR Sentry=3
      Damage=15  # boost on the brambles below the keystone
      DoubleJump, Shuriken=1 OR Sentry=1 OR Flash=1 OR Blaze=1 OR Spear=1
      Hammer, Shuriken=1 OR Sentry=1 OR Flash=1
    unsafe: Sword

anchor MidnightBurrows.East at -687, -4553:  # Behind the timed-puzzle door
  refill Checkpoint

  conn MidnightBurrows.DenConnection:
    moki: Combat=SneezeSlug+Tentacle OR Bash OR Launch
    gorlek: Dash OR Damage=10
    kii: free

anchor MidnightBurrows.DenConnection at -597, -4549:  # At the wall connecting to Den
  refill Checkpoint

  state MidnightBurrows.HowlsDenShortcut:
    moki: BreakWall=10

  pickup MidnightBurrows.RightKS: free

  conn MidnightBurrows.PortalCorridor:
    moki: Combat=WeakSlug OR Bash OR Launch
    kii: DoubleJump
  conn HowlsDen.DoubleJumpTreeArea:
    moki: MidnightBurrows.HowlsDenShortcut

anchor MidnightBurrows.PortalCorridor at -632, -4525:  # To the right of where floor and ceiling are all portals
  refill Checkpoint

  conn MidnightBurrows.DenConnection: free
  conn MidnightBurrows.BelowUpperKS:
    moki:
      DoubleJump, Glide
      DoubleJump, Dash, Damage=15
      Launch, Glide, Damage=15  # Since patch 3, Launching through a portal gives you a major boost, which in this case quickly ends in spikes
    gorlek:
      Glide
      DoubleJump, TripleJump OR Dash OR Sword OR Hammer
      Dash, Sword OR Hammer
      Launch, Damage=15, DoubleJump OR Dash OR Sword OR Hammer
    kii:
      DoubleJump, Shuriken=1 OR Sentry=1 OR Flash=1 OR Damage=15
      Dash, Shuriken=4 OR Sentry=4 OR Damage=15  # use your weapon to slow you down to make it easier to avoid the dboost
      Damage=15, Sword OR Hammer OR Sentry=5
      Damage=30, Sentry=3 OR Blaze=4
      Damage=45, Shuriken=1 OR Sentry=1 OR Flash=1 OR Blaze=2 OR Spear=2
      Damage=60
    unsafe: free  # :eyes:
      # Dash
      # Blaze=5, Damage=15
      # Spear=1, Damage=45
      # Bash, Damage=45  # Bash the slime

anchor MidnightBurrows.BelowUpperKS at -724, -4524:  # Just below the upper keystone
  pickup MidnightBurrows.UpperKS:
    moki: Combat=Bat OR Bash
    gorlek: Dash OR Launch
    kii: free

  conn MidnightBurrows.Central:
    moki: Combat=Bat OR Bash
    gorlek: Dash OR Launch
    kii: free
  conn MidnightBurrows.PortalCorridor:  # check for redundancies with Central -> Lever
    kii:
      Damage=15, Blaze=6
      Damage=45, Spear=4
      Damage=60, Flash=2 OR Blaze=4
      Damage=90, Flash=1 OR Blaze=1 OR Spear=1
      Damage=150

region WestHollow:
  moki: Danger=20
  gorlek: free
  kii: free
  unsafe: free

anchor WestHollow.Entrance at -303, -4238:  # At Twillen
  refill Checkpoint
  refill Energy=3:
    moki: BreakCrystal

  state WestHollow.UpperDrainLeverPulled:  # Lever that drains the first section of the hollow
    moki:
      Combat=2xSlug+BombSlug, Bow=3, DoubleJump OR Dash  # the camera only reliably moves to the tongues if you can kill the slugs
      Bash, Combat=BombSlug, Bow=1  # bashing up with the slug
      Bash, Combat=BombSlug, DoubleJump, Dash OR Glide  # bashing up with the slug
      Combat=BombSlug, DoubleJump, Dash, Glide
      Launch
    gorlek:
      Bow=2, DoubleJump OR Dash OR Glide OR Sword  # deal with the weird camera
      Bow=3, Damage=10  # deal with the weird camera
      Bash, Bow=1 OR DoubleJump OR Dash OR Glide OR Sword  # bait the bombslug
      DoubleJump, Sword  # Pogo the slime to get to the upper part or go the casual way using Sword slashes
      DoubleJump, TripleJump OR Dash
      DoubleJump, Glide, Damage=10
      SwordSJump=1
      HammerSJump=1, Bow=1 OR DoubleJump OR Dash OR Glide
    unsafe:
      HammerSJump=1
  state WestHollow.PurpleDoorOpen:
    moki, WestHollow.UpperDrainLeverPulled:
      Bow=1, DoubleJump, Dash
      Bow=1, Launch
      Bow=1, Bash, Grenade=1
    gorlek, WestHollow.UpperDrainLeverPulled:
      Bow=1, SentryJump=1, DoubleJump
      Bow=1, DoubleJump, TripleJump
      Bow=1, Glide, DoubleJump OR Dash
    unsafe, WestHollow.UpperDrainLeverPulled:
      Bow=1, DoubleJump, Sword OR Hammer

  pickup WestHollow.CrusherHC: free

  conn TwillenShop: free
  conn MarshPastOpher.BowArea:
    moki, MarshPastOpher.EyestoneDoor:
      DoubleJump OR Launch
      Bash, Grenade=1
    gorlek, MarshPastOpher.EyestoneDoor:
      Dash OR Glide OR Sword OR Hammer OR Damage=10  # Go through the lower part
    unsafe: MarshPastOpher.EyestoneDoor  # (free with tight platforming)
      # Bash  # putting this here for now
  conn WestHollow.InFrontPurpleDoor:
    moki:
      Combat=2xSlug, Bow=1, DoubleJump OR Dash  # the camera only reliably moves to the tongue if you can kill the slug
      DoubleJump, Dash OR Glide
      Bash, Combat=BombSlug OR DoubleJump OR Dash OR Glide  # bashing up with the slug
      Launch
    gorlek:
      Bow=1, DoubleJump OR Dash OR Glide OR Sword OR Hammer OR Damage=10  # deal with the camera
      DoubleJump, TripleJump OR Sword OR Hammer
      DoubleJump, WaterDash, Damage=20
      SentryJump=1  # Go up to the moki, then poles and then jump down
      Bash  # bash the slime to get up
    unsafe:
      Dash, Sword  # Easier with upslash
      Hammer, DoubleJump OR Dash OR Glide  # use upslash
  conn WestHollow.HollowDrainMiddle:
    moki: WestHollow.UpperDrainLeverPulled

anchor WestHollow.InFrontPurpleDoor at -181, -4240:  # In front of the purple door, before the TP
  state WestHollow.PurpleDoorOpen:
    unsafe: Bow=1  # Drop shot
  state WestHollow.UpperDrainLeverPulled:  # Lever that drains the first section of the hollow
    moki:
      Combat=Slug, Bow=3, DoubleJump OR Dash  # the camera only reliably moves to the tongue if you can kill the slug
      Combat=BombSlug, DoubleJump, Dash, Glide
      Launch
    gorlek:
      Bow=2
      DoubleJump, Dash
      Combat=BombSlug, DoubleJump, TripleJump
      Combat=BombSlug, DoubleJump, Damage=10, Glide OR Sword OR Hammer
      SentryJump=1, DoubleJump
      Bash, Grenade=1, DoubleJump
    unsafe:
      Bash, Grenade=1  # Bash the slime to the platform, throw Grenade, bash from slime then Grenade
      SentryJump=1
      Dash, Sword OR Hammer      # Upslash between dashes to gain a bit more hight
  conn WestHollow.Entrance:
    moki:
      Combat=2xSlug, WestHollow.UpperDrainLeverPulled OR DoubleJump OR Dash OR Glide OR Bow=1
      Bash, WestHollow.UpperDrainLeverPulled OR DoubleJump OR Dash OR Glide OR Bow=1 OR Grenade=1
      Launch
    gorlek: WestHollow.UpperDrainLeverPulled OR Bow=1 OR DoubleJump OR Dash OR Glide OR Sword OR Damage=20
    unsafe: Sentry=2 OR Hammer OR Bash
  conn WestHollow.HollowDrainMiddle:
    moki: WestHollow.UpperDrainLeverPulled
  conn EastHollow.Teleporter:
    moki: WestHollow.PurpleDoorOpen

anchor WestHollow.HollowDrainMiddle at -197, -4275:  # At the crystal below the purple eye
  refill Checkpoint
  refill Energy=3:
    moki: WestHollow.UpperDrainLeverPulled, BreakCrystal
  refill Energy=1:  # no matter which direction you come to or go from here, you should be able to grab this crystal without having to go back
    moki: WestHollow.FullyDrained, BreakCrystal

  # this anchor doesn't assume drained water because that should make it usable for weird dirty water swim paths
  pickup WestHollow.HiddenEC:
    moki: WestHollow.FullyDrained, BreakWall=10

  conn WestHollow.RockPuzzle:
    moki, WestHollow.UpperDrainLeverPulled:
      Bow=2, DoubleJump OR Dash
      DoubleJump, Dash
      Glide OR Launch
      # fully drained paths seem kind of irrelevant?
    gorlek, WestHollow.UpperDrainLeverPulled:
      Bow=2, Sword OR Hammer
      DoubleJump, TripleJump OR Sword OR Hammer
      Dash, Sword OR Hammer
      Damage=20  # dboost on the water if it's there and on the spikes of not
    unsafe, WestHollow.UpperDrainLeverPulled:
      Sword OR Hammer
      DoubleJump    # Jump from the ledge left to the spikes
  conn WestHollow.HollowDrainLower:
    moki: WestHollow.FullyDrained
  conn WestHollow.Entrance:
    moki, WestHollow.UpperDrainLeverPulled:
      DoubleJump OR Dash OR Glide OR Launch
      Bash, Grenade=1
    gorlek, WestHollow.UpperDrainLeverPulled:
      Sword OR Hammer  # Hammer is a bit particular; you can use upslash and horizontal slashes instead

anchor WestHollow.RockPuzzle at -249, -4275:  # At the right ledge of the rock puzzle room
  refill Checkpoint
  refill Health=1
  refill Energy=3:
    moki: BreakCrystal, DoubleJump OR Dash OR Bash OR Glide OR Launch
    gorlek: BreakCrystal

  state WestHollow.RockPuzzleSolved:  # You can get the puzzle into some weird constellations, but teleporting out works in the worst cases
    moki, WestHollow.UpperDrainLeverPulled:
      Combat=Skeeto, Bow=4, DoubleJump OR Dash OR Glide
      Bow=4, Bash OR Launch
    gorlek, WestHollow.UpperDrainLeverPulled:
      Bow=1, SentryJump=1 OR Launch  # Get up to the rock and push it to use only one Bow shot
      Bow=1, Bash, Grenade=1  # Get up to the rock and push it to use only one Bow shot
      Combat=Skeeto, Bow=6  # Stand to the left of energy crystal, look up and aim for the target, minimum 4 shots needed

  pickup WestHollow.RockPuzzleEX:
    moki: WestHollow.FullyDrained
    unsafe: WestHollow.UpperDrainLeverPulled, Damage=100  # should probably be 40 damage considering the checkpoint?
  pickup WestHollow.HiddenEC:
    moki: WestHollow.FullyDrained, BreakWall=10

  conn WestHollow.FarLeftRoom:
    moki, WestHollow.UpperDrainLeverPulled, WestHollow.RockPuzzleSolved:
      Combat=Skeeto+Slug, Bow=1, DoubleJump OR Dash
      Bash OR Launch  # bashing off the skeeto
    gorlek, WestHollow.UpperDrainLeverPulled, WestHollow.RockPuzzleSolved:
      Combat=Skeeto+Slug, Bow=1, Glide OR Sword
      Combat=Skeeto, SentryJump=1
      DoubleJump, Combat=Slug OR Damage=10  # Jump to the left wall and wrap around to the top
    unsafe, WestHollow.UpperDrainLeverPulled, WestHollow.RockPuzzleSolved:
      Sword OR Hammer  # Upslash and swing left, Sword can also Pogo the skeeto
  conn WestHollow.HollowDrainMiddle:
    moki:
      WestHollow.UpperDrainLeverPulled, Launch, DoubleJump OR Dash OR Glide OR Bow=1
      WestHollow.FullyDrained, Bow=3, DoubleJump  # one for the slime, two for the tongues
      WestHollow.FullyDrained, Bash, Grenade=1
      WestHollow.FullyDrained, Launch
    gorlek:
      WestHollow.UpperDrainLeverPulled, DoubleJump, TripleJump  # Jump to the pole, then wrap around to the eye and jump to the ground
      WestHollow.UpperDrainLeverPulled, Launch
      WestHollow.FullyDrained, Bow=1, DoubleJump  # wrap around instead of using the other tongue
      WestHollow.FullyDrained, SentryJump=1  # After SentryJump you need horizontal slashes
      WestHollow.UpperDrainLeverPulled, WaterDash, Damage=20, DoubleJump, Bow=1  # use the bow path if the water is gone
      WestHollow.UpperDrainLeverPulled, WaterDash, Damage=20, Dash, Bash, Grenade=1  # use the bashnade path if the water is gone
      WestHollow.UpperDrainLeverPulled, WaterDash, Damage=20, Dash, SentryJump=1  # use the sjump path if the water is gone
    unsafe:
      WestHollow.UpperDrainLeverPulled, Dash, DoubleJump
      WestHollow.UpperDrainLeverPulled, Sword    # pogo on the energy crystal
  conn WestHollow.HollowDrainLower:
    moki: WestHollow.FullyDrained

anchor WestHollow.FarLeftRoom at -357, -4284:  # ledge below and to the right of second drain lever
  refill Energy=3:  # fast respawning crystal
    moki: BreakCrystal
  # energy crystal below not considered because it doesn't seem relevant for anything

  state WestHollow.FullyDrained:
    moki, WestHollow.UpperDrainLeverPulled:
      Bow=2, DoubleJump OR Dash OR Glide
      Launch
    gorlek, WestHollow.UpperDrainLeverPulled:
      Bow=1, SentryJump=1
      Bow=1, DoubleJump, Sword OR Hammer  # DoubleJump and upslash to get on the wall to the right
      Bow=1, Bash, Grenade=1
      Bow=2, Sword OR Hammer
      DoubleJump, TripleJump  # Jump off the eye to the left
      DoubleJump, Damage=10, Dash  # You can jump on the top of the eye on the left and use BashGrenade
      Damage=20, WaterDash, DoubleJump OR Dash OR Glide OR Sword OR Hammer  # these paths aren't meaningful anymore if the water is gone, so this does not softlock
    unsafe, WestHollow.UpperDrainLeverPulled:
      DoubleJump, Dash
      DoubleJump, Bash, Grenade=1         # BashGrenade and dj to the right wall
      # DoubleJump, Bash, Grenade=2       # BashGrenade on to the eye and then BashGrenade up
      # DoubleJump, Dash, SentryJump=1    # SentryJump on the eye

  pickup WestHollow.FarLeftEX:
    moki, WestHollow.FullyDrained:
      Bash OR Launch
      Bow=1, DoubleJump, Dash
    gorlek, WestHollow.FullyDrained:
      DoubleJump, TripleJump OR Dash OR Glide OR Sword OR Hammer OR Damage=10
      Bow=1, Dash OR DoubleJump  # there are more options, this was the most lenient
      SentryJump=1
    unsafe:
      WestHollow.FullyDrained:
        Bow=1, Glide OR Sword
        Sword     # Pogo the shot of the slug
  # backwards connection blocked by the door

# checkpoint at -356, -4306

anchor WestHollow.HollowDrainLower at -216, -4329:  # Next to the jumppad left of Lupo
  refill Checkpoint

  pickup WestHollow.QuickshotShard:
    moki, WestHollow.FullyDrained:  # middle water state can softlock this, so you have to be able to fully lower the water. DoubleJump is for lenience on the bowshot
      DoubleJump, Bow=1, Dash, Combat=2xSkeeto OR Bash
      DoubleJump, Bow=1, Launch
    gorlek, WestHollow.FullyDrained:  # middle water state can softlock this, so you have to be able to fully lower the water.
      Bow=1, Dash OR Launch
      Bow=1, Water, WaterDash  # opted against writing the equivalent dboost path because it would be more obscure
    unsafe, WestHollow.FullyDrained:
      Bow=1  # Lower each crusher from above the previous one
  pickup WestHollow.SwimEC:
    moki: Water
  pickup WestHollow.LupoMap:
    moki, SpiritLight=150:  # All the path options here include a way to get past the enemy
      DoubleJump, Dash
      Bash  # bash off the slug
      Launch
    gorlek, SpiritLight=150:  # All the path options here include a way to get past the enemy
      DoubleJump, TripleJump OR Sword OR Hammer  # all have alternate paths from the right or from below
      SentryJump=1
    unsafe: SpiritLight=150, Sword  # Pogo the slug
  pickup WestHollow.BelowLupoEX:
    moki:  # All the path options here include a way to get past the enemies
      DoubleJump, Dash
      Launch
    gorlek:  # All the path options here include a way to get past the enemies
      DoubleJump, TripleJump OR Sword OR Hammer OR Damage=10
    unsafe:
      DoubleJump
      Damage=10, SwordSJump=1
      Dash, Sword OR Hammer
      DoubleJump, Sword # swordjump
      Hammer    # upswing to get onto the right side of the spikes (you can touch them)
      Dash      # max jump without hitting the spike hitbox, dash to the small ledge

  conn WestHollow.TrialApproach:
    moki, WestHollow.FullyDrained:  # middle water state can softlock this, so you have to be able to fully lower the water.
      Combat=Slug+2xSkeeto, DoubleJump, Dash OR Glide
      Combat=Slug+2xSkeeto+Hornbug, Dash, Glide
      Bash, Damage=10, DoubleJump OR Dash OR Glide  # bash off the skeetos
      Water, WaterDash, Combat=Slug, Combat=Hornbug OR DoubleJump
      Water, WaterDash, Bash
      Launch
    gorlek, WestHollow.FullyDrained:  # middle water state can softlock this, so you have to be able to fully lower the water.
      Combat=Slug+2xSkeeto, DoubleJump OR Dash OR Glide OR Sword
      Bash  # bash off the skeetos
      SentryJump=1
  conn WestHollow.DashApproach:
    moki: Combat=SneezeSlug OR DoubleJump OR Bash OR Launch
    unsafe: free
      # Dash    # putting it here for now
  # no backwards connection through the water

anchor WestHollow.TrialApproach at -155, -4298:  # after getting past the beetle, at the bottom of the shaft next to trial start
  refill Checkpoint

  pickup WestHollow.TrialHC:
    moki:  # middle water state can softlock this, so you have to be able to fully lower the water.
      Combat=Slug, DoubleJump, Dash OR Glide
      DoubleJump, Bash  # bash off the slug
      Launch
    gorlek:  # middle water state can softlock this, so you have to be able to fully lower the water.
      Combat=Slug, DoubleJump OR Dash
      Bash, DoubleJump OR Dash
      Damage=10, Sword OR Hammer  # Sword or hammer solve combat requirements and easier movement
      Damage=10, Glide, Combat=Slug OR Bash
    unsafe:
      Sword OR Hammer OR Bash       # Sword or hammer movement to avoid damage; Bash using the slug
      Damage=10, Combat=Slug

  conn WestHollow.HollowDrainLower:
    moki: WestHollow.FullyDrained

# checkpoint at -124, -4377

anchor WestHollow.DashApproach at -111, -4429:  # To the left of the lever door
  refill Checkpoint
  refill Energy=3:
    moki: BreakCrystal

  # state WestHollow.TrialActivation:
  #   moki, Combat=Slug:
  #     DoubleJump OR Dash OR Launch
  #     Bash, Grenade=1
  #   gorlek:
  #     Glide OR Sword OR Hammer
  #     SentryJump=1
  state WestHollow.DoorLever:  # The door blocking Dash area
    moki:
      Combat=Skeeto+Mantis+2xLizard+Hornbug, DoubleJump OR Dash
      Combat=Skeeto+Mantis+2xLizard+Hornbug, Bash, Grenade=1
      Bash, DoubleJump OR Dash
      Launch
    gorlek:
      DoubleJump OR Dash OR Bash
      Combat=Skeeto+2xLizard+Hornbug, Glide OR Sword OR HammerSJump=1
    unsafe: Hammer

  conn WestHollow.HollowDrainLower:
    moki:
      Combat=Slug, DoubleJump, Dash
      Bash, Grenade=2, DoubleJump OR Dash
      Launch
    gorlek:
      SentryJump=3  # Possible with 2 SentryJumps
      Combat=Slug, DoubleJump, TripleJump OR Glide OR Sword OR Hammer  # Take the vanilla path up, but use Sword or Hammer slashes as a substitute to Dash/DoubleJump
      Bash, Grenade=2, Damage=10, Glide OR Sword
    unsafe:
      Dash, Sword OR Hammer           # Take the vanilla path up, but use Sword or Hammer slashes as a substitute to Dash/DoubleJump
      Dash                            # avoiding slugs is hard and might take patience
      DoubleJump, Damage=10 OR Glide  # Jump into the first spike wall or glide over it and then avoid the slugs
  conn WestHollow.DashArea:
    moki: WestHollow.DoorLever

anchor WestHollow.DashArea at -88, -4423:  # To the right of the lever door
  refill Checkpoint

  pickup WestHollow.DashTree: free
  pickup WestHollow.CrusherEX:
    moki: Dash
    gorlek: Launch, Burrow OR WaterDash  # hmmmmm
    unsafe:
        Burrow OR WaterDash
        # Bash, Grenade=1, Burrow OR WaterDash  # Bash to the platform
  pickup WestHollow.DashRightEX:
    moki:
      DoubleJump, Dash
      Launch
    gorlek:
      Dash, Bash, Grenade=2, Glide OR Sword OR Hammer OR Damage=10  # around the right
    unsafe:
      WestHollow.DoorLever, DoubleJump, TripleJump, Sword  # Lure and pogo the jumper / swordjumping through the path above the tree
      WestHollow.DoorLever, DoubleJump, TripleJump, Bash, Damage=10 OR Hammer  # Lure the mantis
      DoubleJump, TripleJump, SentryJump=1
      DoubleJump, TripleJump, Bash, Grenade=1, Damage=10 OR Hammer  # There are two ledges above the tree, stand on the right one, throw Grenade from there
      Damage=10, SentryJump=2, Dash
      SentryJump=2, DoubleJump, Damage=10  # Go up with the first SentryJump, then jump into spikes, SentryJump over and continue
      DoubleJump, Damage=10 OR TripleJump    # lower the crusher from above the previous one
      Bash, Grenade=1           # using the enemies to bash onto the hanging log
  pickup WestHollow.AboveDashEX:
    moki:  # there's some funny Bashgrenade paths here, but they're not moki-safe
      DoubleJump, Dash
      Launch
    gorlek:
      DoubleJump, Bash, Grenade=1  # There are two ledges above the tree, stand on the right one, throw Grenade from there
      SentryJump=1
      Dash, Bash, Grenade=1, Glide OR Sword OR Hammer OR Damage=10  # around the right
    unsafe:
      Dash, Sword OR Hammer  # Take the path right from the Dash tree
      WestHollow.DoorLever, DoubleJump, Sword  # Lure and pogo the mantis
      WestHollow.DoorLever, DoubleJump, TripleJump, Sword # swordjump from the doorframe
      WestHollow.DoorLever, Bash  # Lure the mantis
      DoubleJump, Damage=10 OR TripleJump    # lower the crusher from above the previous one
      Bash, Grenade=1  # There are two ledges above the tree, stand on the right one, throw Grenade from there
      # Bash    # Bash the slug twice

  conn WestHollow.DashApproach:
    moki: WestHollow.DoorLever

# checkpoint at -21, -4411

region EastHollow:
  moki: Danger=20
  gorlek: free
  kii: free
  unsafe: free

anchor EastHollow.Teleporter at -150, -4238:  # the teleporter
  refill Full

  state EastHollow.VoiceDoor:
    moki: EastHollow.ForestsVoice

  pickup EastHollow.HornBeetleFightEX:
    moki, EastHollow.BeetleDefeated:
      DoubleJump, Dash, Bash
      Bash, Grenade=1, DoubleJump OR Dash OR Glide  # the nearby skeeto loses interest in you if you go to the ledge below this pickup
      Launch
    gorlek:
      DoubleJump, Bash, TripleJump OR Dash
      Bash, Grenade=1, DoubleJump OR Dash OR Glide  # the nearby skeeto loses interest in you if you go to the ledge below this pickup
      Launch
      SentryJump=1, DoubleJump, TripleJump
      EastHollow.BeetleDefeated, DoubleJump, TripleJump, Dash OR Glide OR Sword OR Hammer  # Dont make the third jump too quick if you have just Hammer
    unsafe:
      Bash
      Hammer, DoubleJump                 # HammerJump
      DoubleJump, Sentry=3 OR Grenade=2  # Use Sentry hops to boost the height or GrenadeJumps
      Bash, DoubleJump OR Dash OR Sword OR Hammer

  conn Teleporters: free
  conn BeetleFight: free
  conn EastHollow.AboveBash:  # the enemies in the arena only spawn if you have Bash, which allows you to avoid them
    moki: EastHollow.BeetleDefeated, DoubleJump OR Bash OR Launch
    gorlek:
      EastHollow.BeetleDefeated OR Launch
      Bash, DoubleJump OR Dash OR Glide
      SentryJump=1, DoubleJump OR Dash OR Glide  # Go down to the pit, do SentryJump and the use Sword or Hammer to get to the rope
    unsafe:
      Bash                                       # lure the skeeto to the rope
      Hammer, DoubleJump                         # HammerJump
      # WaveDash, DoubleJump                     # wavedash off the teleporter
  conn EastHollow.MapMoki:
    moki, EastHollow.BeetleDefeated, EastHollow.VoiceDoor:
      Bash, DoubleJump OR Dash OR Glide
      Launch
    gorlek, EastHollow.VoiceDoor:
      Bash, DoubleJump OR Dash OR Glide OR Sword OR Hammer
      Launch
    unsafe, EastHollow.VoiceDoor:
      Bash
      Hammer, DoubleJump  # HammerJump
      # Bash, Grenade=1
  conn WestHollow.InFrontPurpleDoor:
    moki: WestHollow.PurpleDoorOpen

anchor BeetleFight at -81, -4243:
  refill Full
  state EastHollow.BeetleDefeated:
    moki: Boss=250, Regenerate, Damage=35, Dash OR Launch  # Kinda tight on assumed damage, but that's literally what the base game throws you at. It isn't too difficult to avoid the beetle's attacks without Dash, but this is what the base game taught.
    gorlek: Boss=250, Regenerate, Damage=35, DoubleJump
    unsafe: Boss=250

anchor EastHollow.MapMoki at -106, -4221:  # after crossing the voicelocked door above beetle fight
  refill Checkpoint

  quest EastHollow.HandToHandMap: free

  pickup EastHollow.GladesApproachOre:
    moki: Bash, DoubleJump OR Dash OR Glide OR Launch
    gorlek: Bash

  conn EastHollow.OutsideGlades:
    moki:
      DoubleJump, Bash
      Launch
    gorlek:
      Bash, Grenade=1, Dash
      Bash, SentryJump=1, Dash
      Bash, Damage=10
    unsafe:
      Bash, Grenade=1
      SentryJump=1, DoubleJump, TripleJump
      # Bash, EastHollow.BeetleDefeated, Sword  # Long Squonkey Lure using Bash Climbing
      Grenade=5, Damage=10, EastHollow.BeetleDefeated    # Grenade Redirect and Grenade Jumps
  # backwards connections can't cross the door; having Voice should always imply an easier way of getting on the other side

  conn EastHollow.Teleporter:
    moki: EastHollow.VoiceDoor, DoubleJump OR Dash OR Glide OR Bash OR Launch
    gorlek: EastHollow.VoiceDoor

anchor EastHollow.OutsideGlades at -152, -4164:  # Outside Grom's Wall
  state GladesTown.GromsWall:
    moki: Bash
    unsafe:
      Deflector, Sword OR Hammer
      Grenade=1 OR Sentry=1

  conn GladesTown.Teleporter:
    moki: GladesTown.GromsWall
  conn EastHollow.MapMoki: free

anchor EastHollow.AboveBash at -28, -4233:  # At the breakable floor to Bash tree
  refill Checkpoint

  state EastHollow.DepthsLever:
    moki: Bash, DoubleJump OR Dash OR Glide OR Launch  # just Bash is treacherous
    gorlek: Bash
    unsafe:
        Launch      # launch at touch the breakable ceiling when the slug shoots so it shoots its pojectile at the ceiling
        Hammer, DoubleJump OR Dash    # Hammer onto the jumppad when the slug is shooting. DJ or Dash to stay at the ceiling longer
  state EastHollow.VoiceDoor:
    moki: EastHollow.ForestsVoice

  pickup EastHollow.SpikeLanternEX:
    moki: DoubleJump, Bash  # there's a couple small awkward things adding up if you do this without Double Jump
    gorlek:
      Bash, Grenade=1 OR SentryJump=1
      EastHollow.BeetleDefeated, Bash, Dash OR Glide OR Sword
      SentryJump=1, DoubleJump, Damage=10, TripleJump OR Dash OR Glide OR Sword
    unsafe:
      Launch
      DoubleJump, TripleJump OR SentryJump=1 OR Dash
      Bash
      DoubleJump, TripleJump, Sword
      # Bash, Dash        # Juggle the projectile from the spitter
  pickup EastHollow.SecretRoofEX:
    moki:
      Bash OR Launch
      Grapple, DoubleJump, Dash OR Glide
    gorlek:
      Grapple, DoubleJump, TripleJump OR Sword OR Hammer
      Grapple, Dash
      Grapple, SentryJump=1  # use the weapon to scare the mortar away
      SentryJump=1, DoubleJump, TripleJump
      SentryJump=2
    unsafe:
      Hammer, DoubleJump  # HammerJump
      DoubleJump, TripleJump OR SentryJump=1
      DoubleJump, TripleJump, Sword
  pickup EastHollow.MortarEX:
    moki:
      Bash, DoubleJump OR Dash OR Glide
      Launch
    gorlek: Bash
    unsafe:
      DoubleJump, TripleJump, SentryJump=1 OR Dash  # using the walls and ceilings
      SentryJump=2, Grapple
      SentryJump=3                                  # pogo on the last mortar
      SentryJump=4
      DoubleJump, TripleJump, Sword # 2 swordjumps from the friendly spikes then pogo on the mortar to get the EX
      # SentryJump=3, DoubleJump
      # Grapple, Dash, DoubleJump, TripleJump
  pickup EastHollow.BashEC:
    moki:
      Bash, DoubleJump, Dash
      Bash, Grenade=1
      Launch
    gorlek:
      Bash, DoubleJump
      DoubleJump, TripleJump, Dash
      SwordSJump=1
      HammerSJump=1, DoubleJump OR Dash OR Glide OR Bash
    unsafe:
      HammerSJump=1
      DoubleJump, TripleJump OR Dash
      Bash
      # Bash, Dash OR Glide
  pickup EastHollow.BashTree:
    moki:
      Combat=2xSneezeSlug, DoubleJump OR Dash
      Bash, DoubleJump OR Dash  # just Bash is treacherous
      Glide OR Launch
    gorlek: DoubleJump OR Dash OR Bash OR Damage=10
    unsafe: free
  pickup EastHollow.BashEX:
    moki:
      DoubleJump, Bash
      Launch
    gorlek:
      Bash, Grenade=1, DoubleJump OR Dash OR Glide OR Sword OR Hammer
      SentryJump=1, DoubleJump, TripleJump
    unsafe:
      SentryJump=1, DoubleJump OR Dash
      Bash, Grenade=1           # bash lantern first and then the grenade
      DoubleJump, TripleJump

  conn BeetleFight: free
  conn EastHollow.Teleporter:  # so far this seemed to cover all paths going towards glades
    moki, EastHollow.BeetleDefeated:
      DoubleJump, Dash
      Bash, DoubleJump OR Dash OR Grenade=1
      Glide OR Launch
    gorlek:
      Bash, DoubleJump, TripleJump OR Dash OR Glide
      DoubleJump, TripleJump, Glide
      SentryJump=1, Glide, DoubleJump OR Dash
      Launch
      EastHollow.BeetleDefeated:
        DoubleJump, Sword OR Hammer
        Dash, Sword OR Hammer
        Bash OR SentryJump=1
    unsafe:
      Bash, DoubleJump OR Glide
      DoubleJump, TripleJump
      DoubleJump, Glide, Sword OR Hammer
  conn EastHollow.AboveDepths:
    moki, EastHollow.DepthsLever:
      Combat=2xSneezeSlug, DoubleJump OR Dash
      Bash, DoubleJump OR Dash  # just Bash is treacherous
      Glide OR Launch
    gorlek: EastHollow.DepthsLever, DoubleJump OR Dash OR Bash OR Sword OR Hammer OR Damage=10
    unsafe: EastHollow.DepthsLever
  conn EastHollow.Kwolok:
    moki:
      Bash, DoubleJump OR Dash OR Glide OR Launch
      Launch, DoubleJump, Dash OR Glide
      Launch, Dash, Glide
    gorlek:
      Bash OR Launch
      DoubleJump, TripleJump, Damage=10, Grapple OR SentryJump=1  # use the weapon to hover
    unsafe:
      DoubleJump, TripleJump
      DoubleJump, Dash, Damage=10, Grapple OR SentryJump=1
      SentryJump=3, Glide

# checkpoint at 21, -4220

anchor EastHollow.Kwolok at 177, -4215:  # Between Ku and Kwolok
  refill Checkpoint

  quest EastHollow.ForestsVoice: free
  quest EastHollow.KwolokAmuletQuest:
    moki: EastPools.KwolokAmuletQI, WestPools.ForestsStrength

  state GladesTown.TuleySpawned:
    moki: InnerWellspring.WaterEscape

  pickup EastHollow.RightKwolokEX:
    moki: Bash OR Launch
    gorlek: SentryJump=1
    unsafe: DoubleJump, TripleJump, Sword   # pogo the mortar
  pickup EastHollow.SilentSwimEC:
    moki: Combat=Balloon, Water, WaterDash OR Launch
    gorlek:
      Water, WaterDash OR Launch
      Combat=Balloon, Water, DoubleJump, TripleJump, Damage=10
      Water, DoubleJump, TripleJump, Damage=20
    unsafe: Water, Damage=20, DoubleJump OR SentryJump=1
  pickup EastHollow.KwolokSwimOre:
    moki: Water, Bash OR Damage=10  # enemy in the way
    gorlek: Water
  pickup EastHollow.KwolokSwimLeftEX:
    moki: Water, WaterDash OR Launch
    gorlek: Water, DoubleJump, TripleJump  # Do a wrap around from the right wall
    unsafe:
      Water, Bash                                 # Bash the fish
      Water, DoubleJump                           # At left wall, with quick jumps sliding up the wall you can keepp the dj
      # Water, DoubleJump, Hammer                 # upswing to gain a bit more hight. Standig on the left ledge to regain upswing after fail.
  pickup EastHollow.KwolokSwimRightEX:
    moki: Water
  pickup EastHollow.SecretRoofEX:  # this path can't get over the big spike wall from the left anchor
    gorlek: DoubleJump, TripleJump, Dash
    unsafe: DoubleJump, TripleJump, Sword

  conn EastHollow.AboveBash:
    moki:  # since the ability bottleneck is right at the start, most paths to the pickups on the way are covered in this connection
      Bash, DoubleJump OR Dash OR Glide
      DoubleJump, Dash OR Glide
      Dash, Glide, Damage=10
      Launch
    gorlek:
      Bash, Damage=10 OR Sword OR Hammer
      DoubleJump OR Dash OR Glide OR Sword
      Hammer, Damage=10
    unsafe: Damage=20
  conn WoodsEntry.ShriekMeet:
    moki, Combat=Balloon:
      Water, Grapple, DoubleJump, Dash OR Glide
      Water, Grapple, Dash, Glide
      Water, Launch
    gorlek, Combat=Balloon:
      Water, Grapple, DoubleJump, TripleJump OR Sword OR Hammer
      Water, Grapple, Dash  # Eiher jump from the Grapple point and the Dash or use double Dash
      Water, WaterDash, DoubleJump, TripleJump
      Water, WaterDash, DoubleJump, Dash, Damage=10  # Take boost on the left side
    unsafe:
      Water, Grapple, DoubleJump, Damage=20  # Tight, but possible. Damage just for some fails
      Water, DoubleJump, TripleJump
      # Water, Grapple, SwordSJump=1                       # standing on the ledge below grapple plant. Holding right during SJump. Swordcombo to go right. Lure balloon into water first
      # Water, Grapple, SwordSJump=1, DoubleJump OR Glide  # standing on the ledge below grapple plant. Holding right during SJump
# checkpoint at -8, -4327

anchor EastHollow.AboveDepths at 47, -4302:  # To the right of the lever door blocking Depths access
  refill Checkpoint
  refill Energy=3:
    moki: BreakCrystal

  state EastHollow.DepthsOpen:
    moki: Glide

  pickup EastHollow.BashHC:
    moki: Bash OR Launch
    gorlek:
      SentryJump=2, DoubleJump, TripleJump
      SentryJump=3
    unsafe:
      DoubleJump, TripleJump, Hammer  # Hammer upswing to gain mor hight
  pickup EastHollow.SplinterShard: free
  pickup EastHollow.DepthsExteriorEX:
    moki: Glide, Launch  # ...what even is intended here?
    gorlek:
      Bash, Grenade=1, Launch
      SentryJump=1, Launch
      Launch, DoubleJump OR Dash  # Jump to the left wall and then go to right or you can go from the ledge next to the entry if you have DoubleJump
    unsafe:
      Launch
  conn UpperDepths.Entry:
    moki: EastHollow.DepthsOpen
  conn EastHollow.AboveBash:  # If you don't collect bash's tree, the camera is stuck. These paths ignore this issue.
    moki, EastHollow.DepthsLever:
      Launch, Bash OR Hammer OR Spear=1
      Bash, Dash OR DoubleJump OR Glide
    gorlek, EastHollow.DepthsLever:
      Launch  # The mortar will break the ceiling for you
      SwordSJump=5, Dash OR Glide  # The mortar will break the ceiling for you
      SwordSJump=4, DoubleJump  # The mortar will break the ceiling for you
      Bash, Sword
      Bash, Grenade=1, Damage=10  # Bash the slug to reach the first lantern, dboost in the spikes, grenade bash from the ledge
    unsafe, EastHollow.DepthsLever:
      Bash  # Bash the lantern next to the door and bait the slug to shoot at you so you can bash its projectile

anchor GladesTown.Teleporter at -307, -4153:  # The glades teleporter
  refill Full

  state GladesTown.BuildHuts:
    moki: Ore=15
  state GladesTown.RoofsOverHeads:
    moki: GladesTown.BuildHuts, Ore=21
  state GladesTown.OnwardsAndUpwards:
    moki: GladesTown.RoofsOverHeads, Ore=29
  state GladesTown.ClearThorns:
    moki: Ore=23
  state GladesTown.CaveEntrance:
    moki: GladesTown.ClearThorns, Ore=29
  # decoration not accounted for
  # state GladesTown.RatherPlay:  # talking to the Moki that allows to build decoration
  #   moki:
  #     Flap, Glide
  #     Launch
  #     TuleyShop.Lightcatchers, Bash:
  #       Grenade=1
  #       TuleyShop.BlueMoon, Grapple, DoubleJump OR Dash
  #       TuleyShop.StickyGrass, Grapple, DoubleJump OR Dash
  #       TuleyShop.SpringPlants
  #     TuleyShop.SpringPlants, DoubleJump
  #     GladesTown.RoofsOverHeads:
  #       Bash, Grenade=2
  #       TuleyShop.BlueMoon, Grapple, Bash, Grenade=1
  #       TuleyShop.SpringPlants, Bash, Grenade=1

  # silent woods map quest doesn't exactly make sense
  quest GladesTown.RebuildTheGlades:
    moki: Ore=40  # Eiko told me not to modify this so orishrug ~Cosmic

  pickup GladesTown.UpdraftCeilingEX:
    moki:
      Flap, Glide
      Bash, Grenade=1, DoubleJump
      Launch
      TuleyShop.Lightcatchers, Bash, Grenade=1
      TuleyShop.BlueMoon, DoubleJump, Grapple
      TuleyShop.BlueMoon, TuleyShop.Lightcatchers, Bash, Grapple
      TuleyShop.SpringPlants, DoubleJump OR Dash OR Glide
      TuleyShop.SpringPlants, TuleyShop.Lightcatchers, Bash
    gorlek:
      DoubleJump, TripleJump
      Bash, Grenade=1, Hammer
      SentryJump=2 OR HammerSJump=1
      SwordSJump=1, DoubleJump
      TuleyShop.Lightcatchers, Bash, SentryJump=1
      TuleyShop.BlueMoon, Grapple, Hammer OR SwordSJump=1
      TuleyShop.StickyGrass, TuleyShop.Lightcatchers, Bash, Grapple  # go up on bridge then drop down
      TuleyShop.SpringPlants, Sword OR Hammer
    unsafe:
      Bash, Grenade=2  # for kii
      SwordSJump=1         # sentry jump into the exp
      Grenade=1, Sword     # Grenade Pogos
      Grenade=2            # Grenade Jumps
      TuleyShop.SpringPlants, Grenade=1 OR Sword
      TuleyShop.BlueMoon, Grapple, Sword
      DoubleJump, Glide
      Dash:
        Sword OR Hammer
        Regenerate  # Wavedash from the right
        Burrow
  pickup GladesTown.AboveTpEX:
    moki:
      Launch  # probably fine?
      TuleyShop.Lightcatchers, Bash:
        Grenade=1
        DoubleJump, Flap, Glide
        TuleyShop.StickyGrass, Grapple
        TuleyShop.BlueMoon, DoubleJump, Grapple
        TuleyShop.SpringPlants, DoubleJump
    gorlek:
      DoubleJump, TripleJump
      TuleyShop.Lightcatchers, Bash:
        Flap, Glide  # bashglide over to the other side
        SentryJump=1
        TuleyShop.BlueMoon, Grapple, Dash OR Glide
        TuleyShop.SpringPlants, Dash OR Glide
    unsafe:
      DoubleJump, Sword
      Bash, Grenade=2, Sword OR DoubleJump    # hard strat
      Bash, Grenade=2, Dash                   # completely different strat, hence separation from Bash Grenade=2 Sword
      Grenade=3, DoubleJump                   # Midair Grenade Jumps
      SwordSJump=2                            # Midair Sentry Jumps
      TuleyShop.StickyGrass, Grapple, DoubleJump  # hard jump
      # Bash, Grenade=2                       # its possible
      TuleyShop.Lightcatchers, Bash:
        Dash, Regenerate  # wavedash from the right
        TuleyShop.BlueMoon, Grapple
  pickup GladesTown.BountyShard:
    moki:
      Launch  # probably fine?
      TuleyShop.Lightcatchers, Bash:
        Grenade=1
        DoubleJump, Flap, Glide
        TuleyShop.StickyGrass, Grapple
        TuleyShop.BlueMoon, DoubleJump, Grapple
        TuleyShop.SpringPlants, DoubleJump
    gorlek:
      DoubleJump, TripleJump
      TuleyShop.Lightcatchers, Bash:  # paths are the exact same because you can get up to the shard using the lightcatcher on the right and nothing else
        Flap, Glide  # bashglide over to the other side
        SentryJump=1
        TuleyShop.BlueMoon, Grapple, Dash OR Glide
        TuleyShop.SpringPlants, Dash OR Glide
    unsafe:
      DoubleJump, Sword
      Bash, Grenade=2, DoubleJump
      Bash, Grenade=3, Sword    # hard strat
      Bash, Grenade=3, Dash     # completely different strat, hence separation from Bash Grenade=3 Sword
      Grenade=3, DoubleJump     # Midair Grenade Jumps
      SwordSJump=3              # Midair Sentry Jumps
      TuleyShop.StickyGrass, Grapple, DoubleJump  # hard jump
      TuleyShop.Lightcatchers, Bash, Dash, Regenerate  # wavedash from the right, tight jump to the top
  pickup GladesTown.ArcingShard:
    moki, GladesTown.ClearThorns:
      Bash, Grenade=1  # probably fine?
      Launch
      TuleyShop.Lightcatchers, Bash, DoubleJump OR Dash OR Glide
    gorlek, GladesTown.ClearThorns:
      SentryJump=1, DoubleJump, TripleJump
      TuleyShop.Lightcatchers, Bash  # bashglide
    unsafe, GladesTown.ClearThorns:
      Grenade=1  # Grenade Jump
      DoubleJump, TripleJump
      TuleyShop.Lightcatchers, Bash
  pickup GladesTown.LupoSoupEX:
    moki: Water OR Burrow
  pickup LupoShop.HCMapIcon:
    moki: SpiritLight=1200, Water OR Burrow
  pickup LupoShop.ECMapIcon:
    moki: SpiritLight=1200, Water OR Burrow
  pickup LupoShop.ShardMapIcon:
    moki: SpiritLight=1200, Water OR Burrow
  pickup GladesTown.LupoSwimHC:
    moki: Water, Burrow
  pickup GladesTown.LupoSwimMiddleEX:
    moki: Water, WaterDash OR Launch
    gorlek: Water, DoubleJump
    unsafe: Water  # just wall jump between both walls. not hard.
  pickup GladesTown.LupoSwimLeftEX:
    moki: GladesTown.ClearThorns, Water, WaterDash OR Launch
    gorlek: GladesTown.ClearThorns, Water, DoubleJump, TripleJump
    unsafe, GladesTown.ClearThorns:
      Water, Bash, Grenade=1  # unsafe because of precision. Good for kii.
      Water, Grenade=2  # Grenade Water Jumps
      Water, DoubleJump
  pickup GladesTown.CaveBurrowEX:
    unsafe: free  # heehee

  conn Teleporters: free
  conn GladesTown.TwillenHome: free
  conn GladesTown.UpperWest:
    moki:
      Launch, DoubleJump OR Dash OR Glide
      TuleyShop.BlueMoon, Grapple:
        Bash, Grenade=1
        Launch
        TuleyShop.Lightcatchers, Bash, DoubleJump OR Dash OR Glide
    gorlek:
      Launch
      TuleyShop.BlueMoon, Grapple:
        SentryJump=1
        TuleyShop.Lightcatchers, Bash
    unsafe:
      SwordSJump=2  # Midair Sentry Jumps
      TuleyShop.Lightcatchers, Bash, Grenade=1, Grapple  # grenadebash
      GladesTown.ClearThorns, DoubleJump, TripleJump  # hardcore parkour
  conn GladesTown.HoleHut:
    moki:
      Flap, Glide:
        DoubleJump
        Bash, Grenade=1
        Grapple, TuleyShop.BlueMoon OR TuleyShop.StickyGrass
        TuleyShop.SpringPlants
      Launch
      TuleyShop.Lightcatchers, Bash:
        Grenade=2
        Grenade=1, DoubleJump
        TuleyShop.BlueMoon, Grapple, DoubleJump OR Dash
        TuleyShop.BlueMoon, Grapple, Grenade=1, Glide
        TuleyShop.StickyGrass, Grapple, DoubleJump, Dash OR Glide
        TuleyShop.StickyGrass, Grapple, Grenade=1, DoubleJump OR Dash OR Glide
        TuleyShop.SpringPlants
      TuleyShop.SpringPlants, DoubleJump
      GladesTown.RoofsOverHeads:
        Bash, Grenade=3
        DoubleJump, Bash, Grenade=2
        TuleyShop.BlueMoon, Grapple, Bash, Grenade=1, DoubleJump OR Dash
        TuleyShop.BlueMoon, Grapple, Bash, Grenade=2, Glide
        TuleyShop.StickyGrass, Grapple, Bash, Grenade=2, Dash OR Glide
        TuleyShop.SpringPlants, Bash, Grenade=1
    gorlek:
      Flap, Glide, SwordSJump=1 OR Hammer
      DoubleJump, TripleJump
      SentryJump=2:
        DoubleJump OR SwordSJump=1 OR Hammer
        TuleyShop.BlueMoon, Grapple
        TuleyShop.StickyGrass, Grapple, Dash OR Glide
      TuleyShop.Lightcatchers, Bash:
        SentryJump=2
        SentryJump=1, DoubleJump
        TuleyShop.BlueMoon, Grapple, Grenade=1 OR SentryJump=1
        TuleyShop.BlueMoon, Grapple, Glide OR Sword OR Hammer  # uphammer harder than upslash
        TuleyShop.StickyGrass, Grapple, DoubleJump OR Dash OR Glide OR Sword OR Hammer
        TuleyShop.StickyGrass, Grapple, Grenade=1, Sword OR Hammer
        TuleyShop.StickyGrass, Grapple, SentryJump=1
        TuleyShop.SpringPlants
      TuleyShop.SpringPlants, SwordSJump=1 OR Hammer
      GladesTown.RoofsOverHeads:
        Bash, Grenade=2, Hammer
        TuleyShop.BlueMoon, Grapple, Bash, Grenade=1, Glide OR Sword OR Hammer
        TuleyShop.StickyGrass, Grapple, Bash, Grenade=1, DoubleJump, Dash OR Glide OR Sword OR Hammer
        TuleyShop.StickyGrass, Grapple, Bash, Grenade=2, Sword
    unsafe:
      Flap, Glide, Sword OR Hammer OR Grenade=1  # grenade jump, upslash, uphammer
      TuleyShop.SpringPlants, Sword OR Grenade=1  # increased height bounces
      TuleyShop.SpringPlants, Sentry=1 OR Flash  # sentry and flash short hops give you juuuuuust enough height to get up using the springboard by the hut with the crates
      TuleyShop.Lightcatchers, Bash, TuleyShop.BlueMoon, Grapple
      TuleyShop.Lightcatchers, Bash:
        DoubleJump, Sword OR Glide OR Dash OR Grenade=2
        Dash, Regenerate  # wavedash
        Burrow, Dash OR DoubleJump OR Sword OR Hammer
      Burrow, Grenade=1, Dash OR DoubleJump OR Sword OR Hammer
      Bash, Grenade=3
  conn GladesTown.ReachPath:
    moki: TuleyShop.Lightcatchers, TuleyShop.StickyGrass, Bash, Grapple, DoubleJump OR Dash  # other paths should be redundant with HoleHut
  conn OpherShop: free
  conn Tokk: free
  conn TuleyShop:
    moki, InnerWellspring.WaterEscape:
      DoubleJump OR Launch
      Flap, Glide
      Bash, Grenade=1
    gorlek: InnerWellspring.WaterEscape, SentryJump=1 OR Burrow OR Dash
    unsafe: InnerWellspring.WaterEscape, Shuriken=1 OR Sword OR Hammer OR Grenade=1 OR Sentry=1 OR Flash OR Spear=1
    # seed paths tbd if ever Necessary
  conn EastHollow.OutsideGlades:
    moki: GladesTown.GromsWall

# checkpoint at -297, -4139

anchor GladesTown.TwillenHome at -414, -4160:  # At Twillen in Glades
  refill Checkpoint

  quest GladesTown.HandToHandLantern:
    moki: LowerReach.HandToHandHat
  quest GladesTown.FamilyReunionKey:
    moki: GladesTown.BuildHuts
  quest GladesTown.AcornQI:
    moki, GladesTown.ClearThorns, GladesTown.CaveEntrance:
      Flash, Water, Glide
      Flash, Water, DoubleJump, Dash
      Flash, Bash, Grenade=1
      Flash, Launch
    gorlek, GladesTown.ClearThorns, GladesTown.CaveEntrance:
      Flash:
        Water, DoubleJump OR Dash OR Sword OR Hammer
        SentryJump=1
      Bow=4:  # bow refills light
        Launch
        Bash, Grenade=1
        SentryJump=1
    unsafe, GladesTown.ClearThorns, GladesTown.CaveEntrance:
      Flash:
        # Water, Sentry=2 OR Damage=10  # use the flash hop to make it across the first spikes (good for kii)
        # Water, Sword  # difficult sword float (good for kii)
        Water  # double flash hop (not good for kii)
        Grenade=1  # grenade jump
        DoubleJump, TripleJump  # off the left wall
      Bow=2:
        Launch
        Bash, Grenade=1
        SentryJump=1
        Grenade=1  # grenade jump
        DoubleJump, TripleJump  # off the left wall
        Water, WaterDash, Damage=10 OR DoubleJump OR Glide
      # Grenade=4  # grenade jumps and light refills, very nasty strat
      DoubleJump, TripleJump, Grenade=2, Water OR Damage=10  # light refills, NO GRENADE JUMPS, Small Dirty Water Dboost
      DoubleJump, TripleJump, Grenade=1, Sword, Water OR Damage=10
  quest GladesTown.MokiAcornQuest:
    moki: GladesTown.ClearThorns, GladesTown.AcornQI

  pickup GladesTown.LowerOre:
    moki:
      Hammer, DoubleJump OR Dash OR Glide OR Launch
      Spear=1, DoubleJump OR Dash OR Glide OR Launch
      Bash, Grenade=1, Hammer OR Spear=1
    gorlek:
      Hammer  # hammer float
      Spear=1, Sword OR Damage=10  # sword float
    unsafe: Spear=1  # tricky jump over the coals damageless
  pickup GladesTown.AboveCaveEX:
    moki: GladesTown.ClearThorns
  pickup GladesTown.CaveBurrowEX:
    moki: GladesTown.ClearThorns, Burrow, DoubleJump OR Launch
    gorlek: GladesTown.ClearThorns, Burrow  # Burrow Dash out of the sand
  pickup GladesTown.KeyMokiHutEX:
    moki: GladesTown.BuildHuts, WoodsEntry.DollQI  # changed RoofsOverHeads to BuildHuts
  pickup GladesTown.DamageTree:
    moki: TuleyShop.LastTree

  conn TwillenShop: free
  conn GladesTown.West:
    moki:
      DoubleJump OR Launch
      Bash, Grenade=1
      TuleyShop.StickyGrass, Grapple
    gorlek:
      SentryJump=1
      TuleyShop.SpringPlants, Sword OR Hammer  # upslash or uphammer
      TuleyShop.Lightcatchers, Bash
    unsafe: free
      # Grenade=1
  conn GladesTown.Teleporter:
    moki:
      Bash, Grenade=1
      GladesTown.ClearThorns OR DoubleJump OR Launch
    gorlek: SentryJump=1
    unsafe: Hammer OR Sword OR Dash OR Damage=10

anchor GladesTown.West at -430, -4135:  # At Motay
  refill Checkpoint

  quest GladesTown.HandToHandCanteen:
    moki: EastPools.HandToHandSpyglass

  pickup GladesTown.UpperOre:
    moki:
      Bash, Grenade=1, Launch
      Launch, DoubleJump  # different ways to solve this, should be fine...
      TuleyShop.StickyGrass:
        Grapple OR Launch
        Bash, Grenade=1, DoubleJump, Dash OR Glide
        Bash, Grenade=1, Dash, Glide
        TuleyShop.Lightcatchers, Bash, DoubleJump, Dash
        TuleyShop.Lightcatchers, Bash, Glide
      GladesTown.BuildHuts:
        DoubleJump, Bash, Grenade=2
        Bash, Grenade=3
        Launch
        TuleyShop.StickyGrass:
          DoubleJump, Bash, Grenade=1
          TuleyShop.Lightcatchers, Bash, DoubleJump OR Dash OR Glide
        TuleyShop.Lightcatchers, Bash, Grenade=1
    gorlek:
      Launch
      TuleyShop.Lightcatchers, Bash, DoubleJump, TripleJump
      TuleyShop.StickyGrass:
        Bash, Grenade=1, DoubleJump OR Glide  # glide somehow still a bit precise even though you just hold right
        SentryJump=1, DoubleJump OR Glide  # glide somehow still a bit precise even though you just hold right
        SentryJump=1, Dash
        DoubleJump, TripleJump, Sword OR Hammer  # upswing to the moss
        TuleyShop.Lightcatchers, Bash, Grenade=1 OR SentryJump=1  # can still do this with the huts up
        TuleyShop.Lightcatchers, Bash, DoubleJump  # wrap around
      GladesTown.BuildHuts:
        Bash, Grenade=2
        SentryJump=3  # just two seems a bit precise in gorlek, even though gorlek height is technically barely enough
        SentryJump=2, DoubleJump
        TuleyShop.Lightcatchers, Bash, SentryJump=1
        TuleyShop.StickyGrass:
          Bash, Grenade=1, Dash OR Glide OR Sword  # hammer mildly inconsistent
          SentryJump=2
          SwordSJump=1  # hammer mildly inconsistent
          TuleyShop.Lightcatchers, Bash
    unsafe:
      SentryJump=2  # Midairs
      GladesTown.BuildHuts, TuleyShop.BlueMoon, Grapple, DoubleJump, TripleJump
      GladesTown.BuildHuts, Grenade=3  # Grenade Jumps
      TuleyShop.Lightcatchers, Bash, Grenade=1, Grapple  # Grenadebash
      DoubleJump, TripleJump, Dash OR Glide     # using the ceiling from the left
      GladesTown.BuildHuts, Bash                # use both slimes
  pickup GladesTown.MotayHutEX:
    moki, GladesTown.BuildHuts:
      DoubleJump, Dash OR Glide
      Bash, Grenade=1
      Launch
      Grapple, TuleyShop.StickyGrass OR TuleyShop.BlueMoon
      TuleyShop.Lightcatchers, Bash
    gorlek, GladesTown.BuildHuts:
      SentryJump=1
      DoubleJump, TripleJump OR Sword OR Hammer
    unsafe, GladesTown.BuildHuts:
      Grenade=1  # grenade jumps
      Bash  # slime lure
      TuleyShop.SpringPlants, Hammer, Dash  # uphammer bounce
      Dash                                  # late coyote
      Sword                                 # high jump, full combo, upslash and then downslash (all while holding right)
      # Dash, Glide OR Sword OR Hammer
  pickup WestGlades.GrappleEX:
    unsafe: SwordSJump=1, Damage=10

  conn WestGlades.Lower:
    moki:
      Bash, DoubleJump OR Dash
      Combat=2xWeakSlug, DoubleJump, Dash, Glide  # this path is too nice to not be moki... right?
      Launch
    gorlek:
      Bash, Glide
      Bash, Damage=10, Sword
      Combat=2xWeakSlug, DoubleJump, Dash
      Combat=2xWeakSlug, DoubleJump, TripleJump  # can either wrap around or grab the bottom of the last wall
      DoubleJump, Sword, Damage=10
    unsafe:
      Bash, Damage=10, Hammer
      Combat=2xWeakSlug, DoubleJump, Damage=20
      Bash, Sword OR Hammer  # weapon floating, yes verified with hammer
      SwordSJump=1, Damage=10
      HammerSJump=1, Damage=20
      Dash, Hammer
      Dash, Sword, Damage=30  # damage depending on how often you fail the last jump (10 is minimum)
      DoubleJump, Damage=10, TripleJump OR Dash  # damage for avoiding slimes
  conn GladesTown.TwillenHome: free
  conn GladesTown.Teleporter:
    moki:
      TuleyShop.Lightcatchers, Bash, Glide
      TuleyShop.BlueMoon, Grapple
      TuleyShop.StickyGrass, Grapple, Glide
    gorlek: TuleyShop.Lightcatchers, Bash, Dash, Sword OR Hammer
    # kii will probably have a free conection from TwillenHome, not needing any paths here
  conn GladesTown.UpperWest:
    moki:
      TuleyShop.StickyGrass, Launch
      TuleyShop.Lightcatchers, Bash:
        DoubleJump, Dash OR Glide
        Dash, Glide
        Launch
        TuleyShop.StickyGrass, Grapple, DoubleJump OR Dash OR Glide
      TuleyShop.BlueMoon, Grapple, DoubleJump OR Dash OR Glide OR Launch  # extra abilities because it's harder if the huts are there
      GladesTown.BuildHuts:
        Bash, Grenade=2  # has an alternate solution if the lightcatcher is there
        Bash, Grenade=1, DoubleJump, Dash OR Glide
        Launch
        TuleyShop.Lightcatchers, Bash, DoubleJump OR Dash OR Glide
    gorlek:
      # Launch already connects over the teleporter
      TuleyShop.Lightcatchers, Bash:
        Glide
        DoubleJump, TripleJump OR Dash OR Sword OR Hammer
        Dash, Sword OR Hammer
        SentryJump=1
        TuleyShop.StickyGrass, Grapple
      TuleyShop.BlueMoon, Grapple, Sword OR Hammer
      TuleyShop.StickyGrass:
        DoubleJump, TripleJump, Sword  # upslash to the moss
        DoubleJump, TripleJump, Hammer, Dash OR Glide  # upswing to the moss
        Grapple, DoubleJump, Dash, Glide OR TripleJump OR Sword
        Grapple, DoubleJump, TripleJump, Glide
      GladesTown.BuildHuts:
        Bash, Grenade=1, DoubleJump, TripleJump OR Sword OR Hammer
        Bash, Grenade=1, Dash, Glide OR Sword
        SentryJump=1, DoubleJump, TripleJump OR Dash
    unsafe:
      Grenade=2, DoubleJump, Sword  # Midair Grenade Pogo
      TuleyShop.BlueMoon, Grapple
      TuleyShop.Lightcatchers, Bash, Glide OR Grenade=1  # Bash Gliding
      GladesTown.BuildHuts:
        Bash, Grenade=1  # Grenade Jump that auto-cancels by entering the hut
        Grenade=1, DoubleJump OR Dash  # Midair Grenade Jump with auto-cancel  # dash is much harder
        SentryJump=1, Dash                  # Downslash at the Bridge
        TuleyShop.Lightcatchers, Bash, Sword OR Hammer
  # all other paths should be redundant with the connection to tp

anchor GladesTown.UpperWest at -357, -4126:  # Where Mokk lives
  pickup GladesTown.ArcingShard:
    moki, GladesTown.ClearThorns:
      DoubleJump OR Dash OR Glide OR Launch
      TuleyShop.Lightcatchers, Bash  # somehow I don't think this path is very relevant
      TuleyShop.BlueMoon, Grapple
    gorlek: GladesTown.ClearThorns, Sword OR Hammer
    unsafe, GladesTown.ClearThorns:
      Sentry=2
      Shuriken=1
  pickup GladesTown.BraveMokiHutEX:
    moki: GladesTown.OnwardsAndUpwards, DoubleJump OR Launch
    gorlek: GladesTown.OnwardsAndUpwards, SentryJump=1
    unsafe, GladesTown.OnwardsAndUpwards:
      Sword OR Hammer  # upslash or uphammer
      Grenade=1  # grenade jump
      Bash, Spear=1  # spearbash off of the pots
  pickup GladesTown.UpperLeftEX:
    moki:
      Bash, Grenade=1
      Launch
      TuleyShop.StickyGrass, DoubleJump, Grapple
    gorlek:
      SentryJump=1
      DoubleJump, TripleJump
      TuleyShop.StickyGrass, Grapple
    unsafe:
      DoubleJump
      Sword, Grenade=1 OR Shuriken=2  # pogo
      TuleyShop.BlueMoon, Grapple
  pickup GladesTown.AboveGromHC:
    moki:
      DoubleJump, Bash, Grenade=1
      Launch
      TuleyShop.StickyGrass, Grapple
    gorlek:
      DoubleJump, SentryJump=1
      DoubleJump, TripleJump OR Dash OR Glide  # just assisting abilities
    unsafe:
      DoubleJump
      Bash, Grenade=1
      SentryJump=1
      Sword, Grenade=1 OR Shuriken=2  # pogo
      TuleyShop.BlueMoon, Grapple
  pickup GladesTown.MotayHutEX:
    moki, GladesTown.BuildHuts:
      DoubleJump OR Dash OR Glide
      TuleyShop.BlueMoon, Grapple
    gorlek, GladesTown.BuildHuts:
      Sword OR Hammer  # Weapon Float
      TuleyShop.StickyGrass, Grapple
    unsafe: GladesTown.BuildHuts, Sentry=1 OR Spear=1 OR Flash OR Blaze=1
  pickup GladesTown.UpperOre:
    moki: GladesTown.BuildHuts, Bash, Grenade=2, Dash OR Glide
    gorlek, GladesTown.BuildHuts:
      TuleyShop.StickyGrass, Grapple
      TuleyShop.StickyGrass, SentryJump=1
      SentryJump=2
      SwordSJump=1, DoubleJump, TripleJump OR Dash
    unsafe: GladesTown.BuildHuts, Grenade=2, Sentry=1 OR Spear=1 OR Flash OR Blaze=1 OR Sword OR Hammer OR Dash OR DoubleJump OR Glide

  conn GladesTown.West:
    moki:
      Dash OR Glide
      TuleyShop.BlueMoon, Grapple
    gorlek:
      Sword OR Hammer
      TuleyShop.StickyGrass, Grapple
    unsafe: GladesTown.BuildHuts, Sentry=1 OR Spear=1 OR Flash OR Blaze=1
  conn GladesTown.TwillenHome: free
  conn GladesTown.Teleporter:
    moki:
      Dash OR Glide
      TuleyShop.Lightcatchers, Bash
      TuleyShop.BlueMoon, Grapple
    gorlek: Sword OR Hammer
    unsafe: Grenade=1 OR Sentry=1 OR Flash OR Blaze=1 OR Spear=1 OR Shuriken=1

anchor GladesTown.HoleHut at -214, -4111:  # The ledge below Hole Hut
  pickup GladesTown.BelowHoleHutEX: free
  pickup GladesTown.HoleHutEX:
    moki, GladesTown.RoofsOverHeads:
      Bash, Grenade=1
      TuleyShop.SpringPlants OR DoubleJump OR Dash OR Launch
    gorlek: GladesTown.RoofsOverHeads, Glide OR HammerSJump=1 OR Sword
    unsafe, GladesTown.RoofsOverHeads:
      Grenade=1  # grenade jump
      Hammer OR Sentry=1 OR Flash=1 OR Shuriken=1
  pickup GladesTown.HoleHutEC:
    moki, GladesTown.RoofsOverHeads:
      Bash, Grenade=1
      TuleyShop.SpringPlants OR DoubleJump OR Dash OR Launch
    gorlek: GladesTown.RoofsOverHeads, Glide OR HammerSJump=1 OR Sword
    unsafe, GladesTown.RoofsOverHeads:
      Grenade=1  # grenade jump
      Hammer OR Sentry=1 OR Flash=1 OR Shuriken=1

  conn GladesTown.ReachPath:
  # Sword, Dash, Glide, DoubleJump, Lightcatchers Bash, Grenade, Hammer, Blaze, Shuriken, Sentry, and Flash can all individually get you from branch to reachpath
    moki:
      Launch, DoubleJump OR Dash OR Glide  # Can go either to the right wall or through the semisolid branch
      Launch, Grapple, TuleyShop.BlueMoon OR TuleyShop.StickyGrass
      TuleyShop.SpringPlants, Launch
      TuleyShop.BlueMoon, Grapple, DoubleJump OR Dash
      TuleyShop.StickyGrass, Grapple, DoubleJump OR Dash
      TuleyShop.Lightcatchers, TuleyShop.BlueMoon, Bash, Grapple
      TuleyShop.Lightcatchers, TuleyShop.StickyGrass, Bash, Grapple, Glide
    gorlek:
      Launch
      DoubleJump, TripleJump
      SentryJump=1  # Weapon Float, works from a standing sjump on the ledge
      TuleyShop.BlueMoon, Grapple, Glide OR Sword OR Hammer
      TuleyShop.StickyGrass, Grapple, Glide OR Sword
    unsafe:
      Grenade=1, DoubleJump OR Dash OR Glide OR Sword OR Hammer OR Blaze=1 OR Shuriken=1 OR Sentry=1 OR Flash
      Grenade=2
      TuleyShop.Lightcatchers, Bash, Grenade=1
      TuleyShop.SpringPlants, Hammer  # Uphammer Bounce
      TuleyShop.StickyGrass, Grapple, Sword OR Hammer OR Blaze=1 OR Shuriken=1 OR Sentry=1 OR Flash
      DoubleJump, Glide

  conn TuleyShop:
    moki: InnerWellspring.WaterEscape, Dash OR Glide  # seed paths tbd if ever necessary
    gorlek: InnerWellspring.WaterEscape, Sword OR Hammer  # getting up there with just a weapon from below is not written in gorlek. The weapon floats from hole hut, however, are probably gorlek difficulty.
    # everything else is redundant
  conn GladesTown.Teleporter: free

anchor GladesTown.ReachPath at -140, -4096:  # At the soup
  refill Checkpoint

  # state GladesTown.RatherPlay:  # talking to the Moki that allows to build decoration
  #   moki:  # free if you know the whole branch is semisolid, but you probably don't as a moki player
  #     DoubleJump OR Dash OR Glide OR Launch
  #     TuleyShop.BlueMoon, Grapple

  quest GladesTown.HandToHandSoup:
    moki: InnerWellspring.HandToHandHerbs

  pickup GladesTown.LeafPileEX:
    moki: Flap
  pickup LowerReach.CatalystShard:
    moki:
      Water, Bash, Flap  # seems to be a casual strat the game suggests you to do
      Water, Grenade=1
  # unsafe: Water, Flap, Sentry=2  # theoretical double redirect, still in testing
  pickup GladesTown.UpdraftCeilingEX:
    moki: DoubleJump  # other (non-redundant) paths exist, but this has free retries, otherwise you'd have to go through entire reach to get another attempt
    gorlek: Dash OR Glide OR Sword OR Hammer  # weapon float woo
    unsafe: Grenade=1

  conn GladesTown.HoleHut:
    moki:
      DoubleJump OR Dash OR Glide OR Launch
      TuleyShop.BlueMoon, TuleyShop.SpringPlants, Grapple
      TuleyShop.BlueMoon, Grapple, Bash, Grenade=1
    gorlek: free  # free if you know the whole branch is semisolid, but you probably don't as a moki player
  conn GladesTown.Teleporter: free
  conn TuleyShop:
    moki: InnerWellspring.WaterEscape
  conn LowerReach.TownEntry:
    moki:
      Bash, Flap OR Grenade=1  # may need to juggle the soupgrenade once
      Launch
    gorlek:
      DoubleJump, Sword OR Hammer OR TripleJump  # Wall jump from the wall near the ceiling
      SentryJump=1
    unsafe:
      Dash, Glide, Sword  # Needs a ramp on the left side corner of the platform near the cauldron
      DoubleJump, Glide  # Wall jump from the wall near the ceiling

region WestGlades:
  moki: Danger=20
  gorlek: free
  kii: free
  unsafe: free

anchor WestGlades.Lower at -545, -4113:  # The right edge of the first pool past glades
  refill Checkpoint
  refill Energy=3:
    moki, BreakCrystal:
      DoubleJump, Dash OR Glide
      Launch
#     gorlek:
#       Water, RangedWeapon OR Sentry=1  # break the crystal from afar and jump into the water to get the energy
#       DoubleJump, TripleJump, RangedWeapon OR Sentry=1 OR Blaze=1  # break the crystal from afar and use triple jump to collect the energy midair
#       Launch, RangedWeapon OR Sentry=1 OR Blaze=1  # launch up to the crystal. Note that breaking the crystal with launch causes the energy crystals to go very far out of bounds.
#       SentryJump=1
#     unsafe:
#       Dash, RangedWeapon OR Sentry=1
#       DoubleJump, RangedWeapon OR Sentry=1 OR Bash
#       Glide, RangedWeapon OR Sentry=1
#       Sword, RangedWeapon OR Sentry=1  # Sword Float over then back
#       Hammer, Sentry=2
#       Hammer, RangedWeapon, Sentry=1  # Midair Hammer Sentry
# procrastinating these a bit //TODO

  state GladesTown.GromsWall:
    unsafe: Bash, Launch

  pickup WestGlades.GrappleEX:
    moki:
      Grapple OR Launch
      Bash, Grenade=1
    gorlek:
      DoubleJump, TripleJump
      Bash, DoubleJump, Dash
      SentryJump=1
    unsafe:
      Grenade=1  # grenade jump
      Bash:
        Dash OR Bow=2                   # Bow to aggro the tentacle
        WaterDash, Water OR Damage=20
        Glide, Water OR Damage=20
  pickup WestGlades.AbovePlantEX:
    moki:
      Bash, DoubleJump, Dash OR Glide
      Bash, Dash, Glide
      Water, Bash
      Launch
    gorlek:
      Bash, DoubleJump OR Dash OR Grenade=1
      Bash, WaterDash, Damage=20
      Bash, SentryJump=1, Glide
      SentryJump=1, Combat=Tentacle, DoubleJump OR Dash OR Water
      SentryJump=1, Combat=Tentacle, WaterDash, Damage=20
      SentryJump=2, Glide, Combat=Tentacle
    unsafe:
      SwordSJump=1, Damage=20  # defeating the enemy. Should replace with Combat= once applicable
      Bash, Glide, Water OR Damage=20
      # DiveLaunch, DoubleJump OR Dash OR Glide OR Sword OR Hammer OR Flap OR Spear=1 OR Shuriken=1 OR Blaze=1 OR Flash=1 OR Sentry=1
  pickup WestGlades.LowerPoolEX:
    moki: Water
  pickup WestGlades.SwimEC:
    moki: Water
  pickup WestGlades.LeftOre:
    moki:
      Combat=Tentacle, Grapple, DoubleJump, Dash OR Glide
      Bash, Grapple, DoubleJump, Dash OR Glide
      Grapple, Launch
      Water, Grapple, DoubleJump
      Water, Grapple, WaterDash, Dash OR Glide
    gorlek:
      DoubleJump, Grapple, Bash OR Damage=10 OR Combat=Tentacle
      Dash, Grapple, Bash OR Damage=10 OR Combat=Tentacle
      Combat=Tentacle, Damage=10, DoubleJump, TripleJump, Dash, Glide
      WaterDash, Damage=20, Bash, Grapple, Glide OR Sword OR Hammer
      WaterDash, Damage=20, Combat=Tentacle, Grapple, Glide OR Sword OR Hammer
      Bash, Grenade=1, Grapple, Glide OR Sword OR Hammer
      Bash, Grenade=1, DoubleJump, TripleJump
      SentryJump=1, Glide, Grapple, Bash OR Damage=10 OR Combat=Tentacle
      Water, Grapple, Dash OR Glide OR Sword OR Hammer
      Launch
    unsafe:
      Bash, Grenade=1, DoubleJump, Dash, Damage=10
      Bash, Damage=10, DoubleJump, TripleJump, Dash OR Glide
      Water, Grapple, Sentry=1 OR Flash OR Shuriken=1 OR Blaze=1 OR Damage=30
      Water, Bash, Glide, SwordSJump=1
      Water, SentryJump=1, DoubleJump, TripleJump
  conn WestGlades.Center:
    moki:
      DoubleJump, Bash, Water OR Dash OR Glide OR Grenade=1
      Launch
    gorlek:
      Bash, DoubleJump OR Dash
      Grapple, DoubleJump, TripleJump, Dash, Glide, Water OR Damage=10 OR Combat=Tentacle
      Grapple, DoubleJump, TripleJump, Dash, Sword  # solves the enemy as per Combat=Tentacle definition
      SentryJump=1, DoubleJump, Water OR Damage=10 OR Combat=Tentacle
    unsafe:
      Bash  # verified
      SwordSJump=2, Damage=20  # defeating the enemy and sword floating, FANTASTIC for kii
      DoubleJump, TripleJump, Grapple, Dash, Damage=10  # verified
      DoubleJump, TripleJump, Dash, Water OR Combat=Tentacle
      DoubleJump, TripleJump, Grapple, Water, Sword OR Hammer  # Upswing at the end of the glide
  conn GladesTown.West:
    moki:
      Bash, DoubleJump OR Dash OR Glide
      DoubleJump, Dash, Glide
      Launch
    gorlek:
      Bash
      DoubleJump, TripleJump OR Dash
      DoubleJump, Damage=10, Glide OR Sword
      SwordSJump=1
      HammerSJump=1, DoubleJump OR Dash OR Glide OR Damage=10
    unsafe:
      HammerSJump=1
      DoubleJump, Sword OR Glide  # verified damageless

anchor WestGlades.Center at -612, -4083:  # At the middle room connecting upper and lower Glades
  refill Checkpoint

  pickup WestGlades.LeftOre:
    moki: Grapple, DoubleJump OR Dash OR Glide OR Launch
    gorlek: Grapple, Sword OR Hammer
    unsafe:
      Grapple, Sentry=1 OR Flash OR Shuriken=1 OR Blaze=1 OR Damage=30
      Glide, Damage=10, SwordSJump=1
  pickup WestGlades.RightOre:
    moki:
      Bash, DoubleJump OR Dash
      Launch
    gorlek:
      Bash, Glide OR Sword OR Hammer OR Grenade=1
      SentryJump=1, Dash
    unsafe:
      SentryJump=1   # pogo on tentacle
      Bash, Damage=20

  conn WestGlades.Upper:
    moki:
      Bash, DoubleJump OR Dash OR Glide OR Grenade=1
      Launch
    gorlek:
      Bash
      SentryJump=1, DoubleJump
  conn WestGlades.Lower:
    moki:
      Combat=Tentacle, DoubleJump OR Dash OR Glide
      Water, DoubleJump OR Dash OR Bash OR Glide OR Damage=10
      Launch
    gorlek:
      Water OR Bash
      Combat=Tentacle, Sword OR Hammer
      Damage=10, DoubleJump OR Dash OR Glide OR Sword OR Hammer

anchor WestGlades.Upper at -618, -4054:  # At the sign that gives you directions to Wellspring, Reach, and Pools
  refill Checkpoint
  refill Health=1

  state LowerReach.BearSneezed:
    moki: Flap

  pickup WestGlades.UpperPoolEX:
    moki: Water
  pickup WestGlades.RightOre:
    moki:
      Glide, DoubleJump OR Dash
      DoubleJump, Dash
    gorlek:
      DoubleJump, TripleJump OR Sword OR Hammer
      Dash, Sword OR Hammer
      Glide, Combat=Tentacle, SentryJump=1
    unsafe:
      Bash
      Glide, Shuriken=1 OR Sword OR Hammer OR Flash OR Sentry=1
      # Sword     # Swordhover to the log, pogo the tentacle

  conn WestGlades.Center: free
  conn LowerReach.Entry:
    moki: LowerReach.BearSneezed
  conn WestGlades.MillApproach:
    moki:
      Grapple, DoubleJump OR Dash OR Glide
      Bash OR Launch
      Water, WaterDash
    gorlek:
      Grapple  # grapple up to the second hook and drop down
      DoubleJump, TripleJump, Dash OR Glide OR Sword
      WaterDash, Damage=20
      SentryJump=1
    unsafe:
      Grenade=1  # grenade jump

anchor WestGlades.ShrineArea at -664, -4026:
  refill Checkpoint

  pickup WestGlades.ShrineHC:
    moki:
      Grapple, DoubleJump, Dash OR Glide
      Bash, Grenade=1
      Launch
    gorlek:
      Grapple, DoubleJump, TripleJump
      SentryJump=1
    unsafe:
      # Bash, DoubleJump OR Dash OR Glide OR Sword  # use the shrine enemies
      Bash                                          # using shrine enemies (crab and bee)
      DoubleJump, TripleJump
      Grapple, Hammer, Dash                         # upswing after grapple plant, regaining dash when dashing into the corner/ceiling

  conn GladesShrine: free
  conn WestGlades.MillApproach: free

anchor WestGlades.MillApproach at -703, -4064:  # At the ledge of the room opening up to Wellspring
  refill Checkpoint
  refill Health=1

  # any paths to the ore above would be redundant with connection to outerentrance so far

  conn WestGlades.ShrineArea:
    moki:
      Grapple, DoubleJump
      Grapple, Dash, Glide
      Bash, Grenade=1, DoubleJump
      Launch, Bash, Grenade=1
      Launch, DoubleJump OR Grapple
    gorlek:
      Grapple, Dash OR Glide OR Sword
      SentryJump=1, DoubleJump, TripleJump
      Launch
    unsafe:
      Bash
      Grapple, Hammer
      DoubleJump, TripleJump, Sword
      # Bash, Grenade=1           # Throw Grenade, Bash mortar and then Bash Grenade
      # Bash, Grenade=1, Grapple  # Grenadebash
  conn WestGlades.Upper:
    moki:  # realizing the semisolid not considered for moki
      Bash, DoubleJump OR Dash OR Glide OR Grenade=1
      Grapple, DoubleJump OR Dash OR Glide
      DoubleJump, Dash, Glide
      Launch
      Water, WaterDash
    gorlek:
      Water OR DoubleJump OR Dash OR Glide OR Sword OR Damage=20  # wall jump through the semisolid
      Hammer, Bash OR SwordSJump=1 OR Grapple
    unsafe:
      Bash
      Grenade=1, Sentry=1 OR Flash OR Blaze=1 OR Shuriken=1
      Sentry=2
  conn OuterWellspring.EntranceDoor:
    moki:
      Launch OR Water
      DoubleJump, Grapple
      DoubleJump, Dash OR Glide
      Dash, Glide
    gorlek:
      DoubleJump OR Dash
      Damage=20, Glide OR Sword
      Bash, Grenade=1, Glide OR Sword OR Damage=20
      Bash, Grenade=2
      SentryJump=2 OR SwordSJump=1  # Air stall with hammer or sword
      HammerSJump=1, Glide OR Damage=20
      # Other Grapple options don't seem very consistent
    unsafe:
      Bash, Grenade=1, Grapple  # requires holding up, good for kii
      Glide OR Sword
      Grenade=2, Hammer  # grenade jumps and hammer floats
      Grapple, Sentry=1 OR Flash OR Spear=1 OR Shuriken=1
  conn PoolsApproach.MillPathCheckpoint:  # this makes more sense here than at OuterWellspring
    moki:
      Damage=15, Water, Grapple, DoubleJump, Dash OR Glide  # you can make this path harder on yourself by not using the wall, but really the fail case is you taking 15 damage
      Water, Grapple, WaterDash OR Launch
      Water, Launch, DoubleJump, Dash
      Water, Launch, Glide
    gorlek:  # hopefully didn't go too far for gorlek?
      Water, Grapple, DoubleJump OR Dash OR Bash OR Damage=15  # non-damage variants pretty risky
      Water, WaterDash, DoubleJump, TripleJump
      Water, WaterDash, Dash OR Glide OR Sword OR Damage=15
      Water, Bash, DoubleJump, TripleJump
      Water, Bash, Dash OR Glide OR Sword OR Damage=15
      Water, Launch, DoubleJump OR Dash OR Bash OR WaterDash OR Sword OR Hammer OR Damage=15
    unsafe:
      Water, Bash, Hammer OR DoubleJump
      Water, WaterDash, Hammer OR DoubleJump

anchor GladesShrine at -635, -4020:
  refill Full
  pickup WestGlades.CombatShrine:
    moki, Regenerate, Combat=2xCrab+Bee+3xEnergyRefill+Hornbug+2xTentacle+3xEnergyRefill+2xSpinCrab+2xBee+3xEnergyRefill+2xMantis+Tentacle+SpinCrab:
      Damage=65                     # the crabs are terrifying!
      Damage=55, DoubleJump OR Dash  # these can help
      Damage=30, Launch             # if you're op, nothing's terrifying
    unsafe: Combat=2xCrab+Bee+3xEnergyRefill+Hornbug+2xTentacle+3xEnergyRefill+2xSpinCrab+2xBee+3xEnergyRefill+2xMantis+Tentacle+SpinCrab

region OuterWellspring:
  moki: Danger=25
  gorlek: free
  kii: free
  unsafe: free

anchor OuterWellspring.EntranceDoor at -856, -4058:  # Outside the door where you enter the first room
  refill Checkpoint
  refill Health=1:
    gorlek: Combat=Slug
    unsafe: free  # barely out of sight, also past an enemy...
  refill Energy=3:
    unsafe: BreakCrystal  # pretty far to the left

  # ommited a lot of paths in moki including most bash-related paths because of how complex this place is to navigate (as in, more paths were omitted than were taken into moki...)
  state OuterWellspring.EntranceDoorOpen:
    moki, BreakWall=16:
      DoubleJump, Dash OR Glide
      Dash, Glide
      Grapple, Bash, DoubleJump OR Dash
      Grapple, Glide
      Bash, Grenade=1, DoubleJump OR Dash OR Glide
      Launch
    gorlek, BreakWall=16:
      DoubleJump, TripleJump OR Sword OR Hammer
      Dash, Sword OR Hammer OR Damage=15
      Grapple, Sword
      Grapple, Damage=15, DoubleJump OR Hammer
      Bash, DoubleJump OR Dash OR Glide OR Sword  # different ways to solve using the many bash targets around
      SwordSJump=1
      HammerSJump=1, Damage=15
    unsafe, BreakWall=16:
      Damage=15, Sword
      Dash OR Bash OR Glide

  pickup OuterWellspring.EntranceRoofEX:
    moki:
      DoubleJump, Grapple, Dash OR Glide
      Grapple, Launch
    gorlek:
      Grapple, DoubleJump, TripleJump
      Grapple, Dash, Sword OR Hammer  # upswing into the pickup
      Launch, Bash, Grenade=1  # other launch paths are covered from the anchor above
  pickup OuterWellspring.WheelEX:
    moki: OuterWellspring.EntranceDoorOpen
  pickup OuterWellspring.BasementEC:
    moki:
      Water:  # mirror of the entrancedooropen paths
        DoubleJump, Dash OR Glide
        Dash, Glide
        Grapple, Bash, DoubleJump OR Dash
        Grapple, Glide
        Bash, Grenade=1, DoubleJump OR Dash OR Glide
        Launch
      OuterWellspring.EntranceDoorOpen  # casual strat I guess?
    gorlek:
      Damage=15, DoubleJump OR Dash OR Grapple OR Glide OR Sword OR Hammer  # go around the moss wheel
      Water:  # mirror of the entrancedooropen paths
        DoubleJump, TripleJump OR Sword OR Hammer
        Dash, Sword OR Hammer OR Damage=15
        Grapple, Sword
        Grapple, Damage=15, DoubleJump OR Hammer
        Bash, DoubleJump OR Dash OR Glide OR Sword OR Hammer OR Damage=15  # different ways to solve using the many bash targets around
        SwordSJump=1
        HammerSJump=1, Damage=15
      Bash, Glide, DoubleJump, TripleJump OR Grapple  # bashglide
      Bash, DoubleJump, TripleJump, Grapple
      Bash, Launch, DoubleJump OR Glide
  pickup OuterWellspring.LifeHarvestShard:
    moki, BreakWall=20:
      DoubleJump, Bash
      Launch
    gorlek, BreakWall=20:
      SentryJump=1, DoubleJump OR Dash OR Glide OR Damage=15
      Bash, Dash  # other options are somewhere on the border between difficulties
      Bash, Grenade=1  # this would be in moki if the camera didn’t put ori right at the top of the screen, making it hard to aim/catch the grenade
    unsafe, BreakWall=20:
      Bash, Hammer     # not gorlek due to a non trivial combo attack
      DoubleJump, TripleJump
  pickup OuterWellspring.SwimEX:
    moki: Water
  pickup OuterWellspring.SwimOre:
    moki:
      Water, Grapple OR WaterDash OR Launch
    gorlek:
      Water, Bash, Grenade=1          # stand on the spinny wheel and bash-grenade up
      Water, SentryJump=1             # ooooor use a SentryJump
      Water, DoubleJump, TripleJump   # ooooor just some regular jumps!
      Water, DoubleJump, Sword OR Hammer  # oooooooooooor double jump then upslash
    unsafe:
      Water, DoubleJump               # or just be a madman

  conn InnerWellspring.EntranceDoor:
    moki: OuterWellspring.EntranceDoorOpen
  conn OuterWellspring.AboveEntranceDoor:
    moki: DoubleJump, Grapple  # save all the other ways for gorlek...
    gorlek:
      Grapple                                         # Grapple up using the right hanging plant
      Launch                                          # Launch up using left side (possible with either wheel state)
      SentryJump=1, DoubleJump, TripleJump            # Sentry Jump up to the wheel on the left side of entrance door, then jump across and use sword or hammer stall to finish
      Bash, Grenade=2, DoubleJump OR Dash             # Go up the left side; works for either wheel state
      Bash, Grenade=1, Damage=15, DoubleJump OR Dash  # As above but damage boost to get to the pole
      Bash, Grenade=3, Glide OR Damage=15             # As above but Glide needs an extra bashnade in case the wheel is down
    unsafe:
      SentryJump=1, Bash, Grenade=1                   # Throw the greande, sentry jump to it, then bash off it, on right side (do a small lure on bottom slime to get to platform)
      SentryJump=1, Damage=15, Dash OR Glide          # Slightly different methods needed for hammer vs sentry, hammer is similar to above, sword goes left side
      SwordSJump=2
      HammerSJump=2, Dash OR Glide OR Damage=15
  conn OuterWellspring.WestDoor:  # going directly up the left wall
    gorlek:
      Bash, Grenade=2, DoubleJump, Dash OR Glide
      Bash, Grenade=3, DoubleJump
      Launch
  # connections using the left wall wheel would be pointless
  conn WestGlades.MillApproach:
    moki:
      DoubleJump, Dash, Glide
      Bash, Grenade=1, DoubleJump, Dash OR Glide
      Bash, Grenade=1, Dash, Glide
      Bash, Grenade=2, DoubleJump OR Dash OR Glide
      Water OR Launch
    gorlek:
      DoubleJump, TripleJump OR Dash OR Glide OR Sword
      DoubleJump, Hammer, Damage=20
      Glide, Damage=20
      SwordSJump=2
      HammerSJump=1, Glide
      HammerSJump=2, DoubleJump OR Dash OR Glide OR Damage=20
      Bash, Grenade=1, Glide
      Bash, Grenade=2, Sword OR Damage=20
    unsafe:
      Bash, Glide
      Bash, DoubleJump, Sword
      Bash, DoubleJump, Hammer, Damage=20
      Bash, SentryJump=1, DoubleJump OR Dash

# checkpoint at -978, -4042

anchor OuterWellspring.AboveEntranceDoor at -837, -4026:  # at the crystal above the entrance door
  refill Energy=3:
    moki: BreakCrystal

  pickup OuterWellspring.EntranceRoofEX:
    gorlek: Launch, DoubleJump OR Dash OR Glide OR Sword OR Hammer
  pickup OuterWellspring.RightWallEC:
    gorlek: BreakWall=20, DoubleJump, TripleJump, Damage=15  # go above the wheel to the right, damage not mandatory

  conn OuterWellspring.EastDoor:  # going to the right
    moki:
      Grapple, DoubleJump, Dash OR Glide
      Launch
    gorlek: Grapple, DoubleJump, TripleJump OR Sword OR Hammer
    unsafe:
      Grapple
      DoubleJump, TripleJump, Damage=15, Sword OR Hammer
      SentryJump=1, DoubleJump, Damage=15, Dash OR Glide
      SentryJump=1, Bash, Grenade=1, DoubleJump
      SentryJump=2, Bash, Grenade=1, Glide, Dash
  conn OuterWellspring.WestDoor:  # going to the left
    moki:
      Grapple, DoubleJump, Dash
      Grapple, Glide
    gorlek:
      Grapple, DoubleJump OR Dash OR Glide OR Sword OR HammerSJump=1 OR Damage=15  # depending on the spikes you hit, you may take 10 or 15 damage oriShrug
      Grapple, Bash, Grenade=1
      DoubleJump, TripleJump  # climb the far left wall
      Bash, Grenade=1, DoubleJump, Dash, Glide
      Bash, Grenade=2, DoubleJump, Dash OR Glide
      Bash, Grenade=3, DoubleJump
  conn OuterWellspring.RightWallMidpoint:
    moki: Grapple
    gorlek:
      DoubleJump, Bash OR Glide
      DoubleJump, TripleJump, Damage=15  # go above the wheel to the right, damage not mandatory
      DoubleJump, Dash, Sword
      Bash, Grenade=1, Glide
      Bash, Grenade=2, Dash OR Sword
      SentryJump=2, Glide
      SwordSJump=2, DoubleJump OR Dash
      SentryJump=1, Dash, Glide
    unsafe: Glide
  conn WestGlades.MillApproach:
    gorlek: Grapple OR Glide
  conn OuterWellspring.EntranceDoor: free

anchor OuterWellspring.WestDoor at -892, -3992:  # Outside the door where you exit the first room
  refill Checkpoint

  # the wheel is only a shortcut, at least in moki doesn't open up anything new
  state OuterWellspring.WestDoorBlueMoonFree:
    moki: BreakWall=3, Launch
    gorlek, BreakWall=3, Bow OR Spear OR Shuriken OR Grenade OR Blaze OR Grapple:  # // TODO account for this kind of syntax
      Bash, Grenade=1
      SentryJump=1
      Grapple, Damage=15, DoubleJump, TripleJump OR Dash  # go up on the left to get into range and then grapple to the corruption

  pickup OuterWellspring.HiddenHC:
    moki, OuterWellspring.WestDoorBlueMoonFree:
      Grapple, DoubleJump, Dash OR Glide
      Grapple, Dash, Glide
      Grapple, Launch
    gorlek:
      OuterWellspring.WestDoorBlueMoonFree:
        Grapple, DoubleJump, TripleJump OR Damage=15
        Grapple, Damage=15, Dash OR Glide
      Grapple, Bash, Grenade=1, DoubleJump, TripleJump OR Glide OR Damage=15
      Grapple, Bash, Grenade=1, Damage=15, Dash OR Glide
      Grapple, SentryJump=1, DoubleJump, TripleJump OR Glide OR Damage=15
      Grapple, SentryJump=1, Damage=15, Dash OR Glide
      Bash, Grenade=1, Launch
      SentryJump=1, Launch
    unsafe:
      Bash, Grenade=1, SentryJump=1, DoubleJump, TripleJump
  pickup OuterWellspring.EntranceRoofEX:
    moki: DoubleJump, Launch, Dash OR Glide

  # this tokk disappears after the needle quest
  conn InnerWellspring.WestDoor:
    moki: InnerWellspring.MiddleDoorsOpen
  conn OuterWellspring.EastDoor:
    moki:
      Bash, Grenade=1, DoubleJump, Dash OR Glide
      Bash, Grenade=1, Launch
      Launch, DoubleJump OR Dash OR Glide
      OuterWellspring.WestDoorBlueMoonFree, Grapple, DoubleJump, Dash OR Glide
      OuterWellspring.WestDoorBlueMoonFree, Grapple, Launch
    gorlek:
      Bash, Grenade=1, DoubleJump, TripleJump OR Sword OR Hammer
      SentryJump=1, DoubleJump
      Launch, Sword OR Hammer OR Damage=15
      OuterWellspring.WestDoorBlueMoonFree, Grapple, DoubleJump, TripleJump OR Sword OR Hammer
      Grapple, Damage=15, DoubleJump, TripleJump OR Dash  # mirror from breaking the blue moon free since you don't need wall breakage to perform this
  conn OuterWellspring.AboveEntranceDoor:
    moki:
      Grapple, DoubleJump OR Dash OR Glide
      Bash, Grenade=1, DoubleJump OR Dash OR Glide
      DoubleJump, Dash, Glide
      Launch
  conn OuterWellspring.EntranceDoor: free

anchor OuterWellspring.EastDoor at -814, -3973:  # Outside the door leading to the spin puzzle
  refill Checkpoint

  state OuterWellspring.WestDoorBlueMoonFree:
    moki, BreakWall=3, Bow OR Spear OR Grenade:
      DoubleJump OR Dash OR Glide
      Bash, Grenade=1
      InnerWellspring.TopDoorOpen, Grapple
    gorlek: BreakWall=3  # each weapon has its way of dealing with the spikes below

  quest OuterWellspring.TheLostCompass:
    moki: InnerWellspring.NeedleQI

  pickup OuterWellspring.RightWallEC:
    moki, BreakWall=20:
      DoubleJump, Dash
      Glide OR Launch
      Grapple, DoubleJump OR Dash
      Grapple, Bash, Grenade=1
    gorlek:
      BreakWall=20, DoubleJump, TripleJump
      DoubleJump, Sword
      Grapple, Sword OR Hammer
      BreakWall=20, Bash, Grenade=1, DoubleJump OR Dash
      Bash, Grenade=1, Sword OR Hammer
      BreakWall=20, Bash, Grenade=2
    unsafe: DoubleJump, Hammer, Damage=15

  conn InnerWellspring.EastDoor:
    moki: InnerWellspring.MiddleDoorsOpen
  conn OuterWellspring.AboveWestDoor:
    moki:
      InnerWellspring.TopDoorOpen, Grapple OR Launch
      InnerWellspring.TopDoorOpen, Bash, Grenade=1, DoubleJump
      Bash, Grenade=1, Launch
    gorlek:
      InnerWellspring.TopDoorOpen:
        SwordSJump=1
        HammerSJump=1, DoubleJump OR Dash OR Glide OR Damage=10
        Bash, Grenade=1, Dash OR Glide OR Sword
        Bash, Grenade=1, Hammer, Damage=10
      Bash, Grenade=1, DoubleJump, TripleJump
      Bash, Grenade=1, Grapple
  conn OuterWellspring.WestDoor:
    moki: DoubleJump OR Dash OR Launch
    gorlek: Glide OR Sword OR Hammer
    unsafe: free
  conn OuterWellspring.TrialApproach:
    moki: Grapple OR Launch
    gorlek:
      DoubleJump, TripleJump, Dash OR Glide OR Sword OR Hammer OR Damage=10
      DoubleJump, TripleJump, Bash, Grenade=1
      DoubleJump, Dash, Glide OR Sword OR Hammer OR Damage=10
      DoubleJump, Dash, Bash, Grenade=1
      DoubleJump, Glide
      SentryJump=2  # follow up the second sentryjump with a weapon hover
      Bash, Grenade=2, DoubleJump OR Dash OR Glide OR Sword OR Hammer
  conn OuterWellspring.RightWallMidpoint:
    moki: DoubleJump OR Dash OR Glide OR Grapple OR Launch
    gorlek:
      Sword OR Hammer
      Bash, Grenade=1
  conn OuterWellspring.AboveEntranceDoor: free
  conn WestGlades.MillApproach:
    gorlek:
      DoubleJump OR Dash OR Sword OR Damage=20
      Bash, Grenade=1

anchor OuterWellspring.AboveWestDoor at -866, -3949:  # on the platform arcing over west door
  refill Energy=3:
    moki: BreakCrystal

  pickup OuterWellspring.HiddenHC:
    moki:
      Grapple, DoubleJump, Dash OR Glide
      Grapple, Dash, Glide
      Launch, DoubleJump OR Dash OR Grapple OR Glide
    gorlek:
      Grapple, DoubleJump, TripleJump OR Damage=15
      Grapple, Damage=15, Dash OR Glide
      DoubleJump, TripleJump, Dash, Glide OR Sword
      DoubleJump, TripleJump, Glide, Damage=15
      Launch, Sword OR Damage=15

  conn OuterWellspring.TopDoor:
    moki:
      Grapple OR Launch
      Bash, Grenade=1
    gorlek:
      Bash OR SentryJump=1
      InnerWellspring.TopDoorOpen, DoubleJump
  conn OuterWellspring.WestDoor:
    moki: Combat=Miner OR DoubleJump OR Dash OR Grapple OR Glide OR Launch
    gorlek: Sword OR Hammer OR Damage=15
  conn OuterWellspring.EastDoor:  # paths with top door open seem rather pointless?
    moki:
      DoubleJump, Dash
      Glide
    gorlek:
      Damage=15, DoubleJump OR Dash OR Sword OR Hammer
      DoubleJump, TripleJump
      Dash, Sword OR Hammer
  conn OuterWellspring.AboveEntranceDoor: free

anchor OuterWellspring.TopDoor at -836, -3927:  # Outside the door leading to the teleporter
  # state OuterWellspring.TrialActivation:
  #   moki:
  #     DoubleJump, Grapple, Dash OR Glide
  #     DoubleJump, Grapple, Bash, Grenade=1
  #     Bash, Grenade=2
  #     Launch

  pickup OuterWellspring.UltraGrappleShard:
    moki:
      Grapple, DoubleJump, Dash OR Glide
      Bash, Grenade=1
      Launch
    gorlek:
      SentryJump=1, DoubleJump OR Dash OR Glide  # generous extra abilities
      Grapple, DoubleJump, TripleJump OR Sword
      Grapple, Dash, Sword
      Grapple, Glide

  conn InnerWellspring.Teleporter:
    moki: InnerWellspring.TopDoorOpen
  conn OuterWellspring.EastDoor: free
  conn OuterWellspring.AboveWestDoor: free

# checkpoint at -973, -3949
# checkpoint at -969, -3910
# checkpoint at -902, -3895

anchor OuterWellspring.RightWallMidpoint at -746, -4019:  # Next to OuterWellspring.RightWallOre
  pickup OuterWellspring.RightWallOre: free

  conn WestGlades.MillApproach:
    moki: Grapple OR Glide  # Others are redundant with EntranceDoor
    gorlek:
      Sword OR Damage=20
      HammerSJump=1, DoubleJump OR Dash OR Damage=20
      Bash, Grenade=1, DoubleJump OR Dash OR Sword OR Damage=20
    unsafe: DoubleJump OR Dash OR Hammer
  conn OuterWellspring.EntranceDoor:
    moki: Water OR Glide OR Launch  # Grapple paths are redundant with AboveEntranceDoor
    gorlek:
      DoubleJump, TripleJump OR Dash OR Sword OR Hammer
      Dash, Sword OR Hammer
      Damage=20 OR SentryJump=1
      Bash, Grenade=1
    unsafe: DoubleJump OR Dash OR Hammer
  conn OuterWellspring.AboveEntranceDoor:
    moki:
      Grapple, DoubleJump OR Dash OR Glide OR Launch
      Launch, DoubleJump OR Dash OR Glide
    gorlek:  # Launch is redundant with EntranceDoor
      Grapple
      Bash, Grenade=1, Glide
      Bash, Grenade=1, DoubleJump, TripleJump OR Dash OR Sword OR Hammer
      Bash, Grenade=1, Dash, Sword OR Hammer
      SentryJump=1, Glide
      SwordSJump=1, DoubleJump, TripleJump OR Dash  # Weapon hover
      HammerSJump=1, DoubleJump, TripleJump, Dash  # Weapon hover
    unsafe:
      DoubleJump, TripleJump, Dash
      Bash, Grenade=1, Sword OR Hammer OR DoubleJump
      Launch
  conn OuterWellspring.TrialApproach:  # no moki path because the camera makes the connection hard to see
    gorlek: Grapple, Combat=Bee OR Bash  # Launch is redundant with EntranceDoor -> AboveEntranceDoor -> EastDoor

anchor OuterWellspring.TrialApproach at -727, -3961:  # at the ledge going towards the trial room
  refill Checkpoint

  pickup OuterWellspring.RightWallEX:
    moki:
      Grapple, DoubleJump, Dash OR Glide
      DoubleJump, Bash, Grenade=1
      Launch
    gorlek:
      Grapple, DoubleJump, TripleJump
      SentryJump=1, DoubleJump OR Dash OR Glide
      Bash, Grenade=1, Dash OR Glide
    unsafe:
      Grapple, Dash, Glide  # Might be a bit tight for gorlek
  pickup OuterWellspring.RightWallEC:
    moki, BreakWall=20:
      DoubleJump, Dash
      Glide OR Launch
      Grapple, DoubleJump OR Dash
    gorlek:
      BreakWall=20, DoubleJump OR Dash
      Sword OR Hammer

  conn OuterWellspring.TrialRoom:
    moki:
      Grapple, DoubleJump OR Dash OR Glide
      Launch
    gorlek:
      Grapple
      SentryJump=1
      Bash, Grenade=1
  conn OuterWellspring.EastDoor:
    moki:
      Grapple, DoubleJump OR Dash OR Glide
      Launch
    gorlek:
      Grapple OR Glide
      Bash, Grenade=1, DoubleJump OR Dash OR Sword OR Hammer
      DoubleJump, TripleJump OR Dash OR Sword
      DoubleJump, Hammer, Damage=15
      SentryJump=1, DoubleJump OR Dash
  conn OuterWellspring.AboveEntranceDoor:
    moki: DoubleJump OR Dash OR Glide OR Grapple OR Launch
    gorlek:
      Sword OR Hammer
      Bash, Grenade=1
      SentryJump=1
      Damage=15
  conn OuterWellspring.RightWallMidpoint:
    moki: DoubleJump OR Dash OR Glide OR Grapple OR Launch
    gorlek: free

anchor OuterWellspring.TrialRoom at -684, -3947:  # checkpoint on the way to trial start
  refill Checkpoint
  refill Health=1
  refill Energy=1:
    moki: BreakCrystal

  pickup OuterWellspring.TrialOre:
    moki:
      Grapple, DoubleJump
      Launch
    gorlek:
      Dash OR Glide
      DoubleJump, Sword OR Hammer
    unsafe: DoubleJump

  conn OuterWellspring.TrialApproach: free

region InnerWellspring:
  moki: Danger=25
  gorlek: free
  kii: free
  unsafe: free

anchor InnerWellspring.EntranceDoor at -1263, -3952:  # Inside the door where you enter the first room
  refill Checkpoint
  refill Energy=3:
    moki: BreakCrystal

  state InnerWellspring.ShortCutWheel:
    moki:
      Grapple, DoubleJump OR Dash OR Glide
      Launch
    gorlek:
      DoubleJump, TripleJump, Damage=15  # bit tricky
      Grapple, Damage=15  # bit tricky
      Grapple, Sword OR Hammer
  state InnerWellspring.ThreeWheels:
    moki: BreakWall=3

  pickup InnerWellspring.ThornShard:
    moki:
      Grapple, DoubleJump OR Dash OR Glide
      DoubleJump, Bash, Grenade=1
      Launch
      InnerWellspring.ThreeWheels, DoubleJump OR Dash OR Glide
    gorlek:
      Bash, Grenade=1, Dash OR Glide OR Sword OR Hammer  # Bash grenade up right side, jump to left side vines, use abilities to reach platform
      SentryJump=1                      # As above but use sentry jump on right side, then use sword/hammer to reach platform
      DoubleJump, TripleJump
      Grapple, Sword OR Hammer
    unsafe:
      DoubleJump, Hammer, Dash OR Glide
      Grapple  # seems like a fun kii path
  pickup InnerWellspring.ThornEX:
    moki:
      Grapple, DoubleJump, Dash OR Glide
      Launch
    gorlek:
      Bash, Grenade=1, DoubleJump, TripleJump  # two working grenade angles to solve
      Bash, Grenade=2, DoubleJump, Damage=15, Dash OR Glide  # two working grenade angles to solve
      DoubleJump, TripleJump, Damage=15
      SentryJump=1, DoubleJump, TripleJump, Dash OR Glide
      SentryJump=2, Damage=15, DoubleJump, Dash OR Glide
      SentryJump=2, Damage=15, Dash, Glide
      Grapple, Damage=15, DoubleJump OR Dash OR Glide OR Sword
      Grapple, DoubleJump, Sword OR Hammer
      Grapple, Dash, Glide OR Sword OR Hammer
    unsafe:
      Dash, DoubleJump, Sword OR Hammer
      SwordSJump=2, Damage=15
  pickup InnerWellspring.ThreeWheelsEX:
    moki:
      Bash, Grenade=1
      Launch
      InnerWellspring.ThreeWheels
    gorlek:
      DoubleJump, TripleJump
      SentryJump=1
    unsafe:
      Grenade=1
  pickup InnerWellspring.WaterSwitchEX:
    moki: Water, WaterDash

  conn OuterWellspring.EntranceDoor: free
  conn InnerWellspring.DrainRoom:
    moki:
      DoubleJump OR Dash OR Glide OR Launch
      InnerWellspring.ThreeWheels, Grapple
      InnerWellspring.ThreeWheels, Bash, Grenade=1
    gorlek:
      Sword OR Hammer
      Bash, Grenade=1, Damage=15  # kii would do this damageless
      InnerWellspring.ThreeWheels, Damage=15
  conn InnerWellspring.WestDoor:
    moki:  # this in combination with the ShortCutWheel state accounts for all paths to the EX in the wheel
      Grapple, DoubleJump, Dash OR Glide
      Grapple, Dash, Glide
      Launch
    gorlek:
      DoubleJump, TripleJump, Damage=15
      Grapple, DoubleJump OR Dash  # pretty tight
      Grapple, Damage=15, Glide OR Sword OR Hammer
    unsafe:
      Grapple, Hammer, Glide

# checkpoint at -1336, -3943

anchor InnerWellspring.DrainRoom at -1167, -3946:  # Left of the water you can drain
  refill Checkpoint
  refill Energy=3:
    moki: BreakCrystal

  conn InnerWellspring.EntranceDoor:
    moki:
      DoubleJump OR Dash OR Grapple OR Glide OR Launch
      Bash, Grenade=1
    gorlek: free
  conn InnerWellspring.DrainRoomCenter:
    moki:
      DoubleJump, Glide
      Grapple OR Launch
      Glide, Bash, Grenade=2
      InnerWellspring.ThreeWheels, BreakWall=16, DoubleJump  # break the wheel to the right free - threewheels state is free enough that alternatives don't seem worth noting
      InnerWellspring.ThreeWheels, BreakWall=16, Dash, Bash, Grenade=1  # break the wheel to the right free - threewheels state is free enough that alternatives don't seem worth noting
      Water, DoubleJump  # if you drained the water, you can use the bottom of the wheel instead
      Water, WaterDash, Dash, Bash, Grenade=1  # if you drained the water, you can use the bottom of the wheel instead
    gorlek:
      # if you have a weapon here, you can break the three wheels free. Redundant paths without the three wheels state were removed.
      DoubleJump, TripleJump OR Dash OR Sword
      Dash, Glide
      Glide, Damage=15
      Bash, Grenade=1, DoubleJump OR Glide
      SentryJump=1, Glide
      InnerWellspring.ThreeWheels, BreakWall=16:  # break the wheel to the right free - threewheels state is free enough that alternatives don't seem worth noting
        Dash
        Damage=15, Sword OR Hammer
        Bash, Grenade=1, Sword OR Hammer
        SentryJump=1
      Water, Dash  # if you drained the water, you can use the bottom of the wheel instead
      Water, Bash, Grenade=4  # if you drained the water, you can use the bottom of the wheel instead
    unsafe:
      Damage=15, DoubleJump OR Dash OR Sword
      Water, WaterDash, Bash, Grenade=3, BreakWall=10  # if you drained the water, you can go through through the drained room instead
      Water, WaterDash, Bash, Grenade=2, Damage=15, BreakWall=10  # if you drained the water, you can go through through the drained room instead
      InnerWellspring.ThreeWheels, BreakWall=16, Bash, Grenade=4  # not hard, but grenades can vanish on rotating objects sometimes
  conn InnerWellspring.DrainAreaEntrance:
    moki: InnerWellspring.DrainLever, DoubleJump OR Dash OR Grapple OR Glide OR Launch
    gorlek, InnerWellspring.DrainLever:
      Sword OR Hammer OR Damage=15
      Bash, Grenade=1
    unsafe: InnerWellspring.DrainLever
  conn InnerWellspring.DrainAreaExit:
    gorlek:
      # if you have a weapon here, you can break the three wheels free. Redundant paths without the three wheels state were removed.
      ShurikenBreak=10:  # cross the gap going over
        Grapple OR Glide OR Launch
        DoubleJump, TripleJump
        Bash, Grenade=1, DoubleJump, Dash
      InnerWellspring.DrainLever, ShurikenBreak=10:  # use the bottom of the wheel, don't have to free it
        DoubleJump OR Dash
        Bash, Grenade=2
      InnerWellspring.ThreeWheels, BreakWall=16, ShurikenBreak=10, DoubleJump OR Dash OR Sword OR Hammer  # break the wheel to the right free - threewheels state is free enough that alternatives don't seem worth noting
      ShurikenBreak=10, Water, DoubleJump OR Dash  # if you drained the water, you can use the bottom of the wheel instead
      ShurikenBreak=10, Water, Bash, Grenade=1, Damage=15  # if you drained the water, you can go through through the drained room instead
      ShurikenBreak=10, Water, Bash, Grenade=2  # if you drained the water, you can go through through the drained room instead
    unsafe:
      ShurikenBreak=10, Damage=15, DoubleJump OR Dash  # cross the gap going over
      InnerWellspring.ThreeWheels, BreakWall=16, ShurikenBreak=10, Bash, Grenade=2  # not hard, but grenades can vanish on rotating objects sometimes

anchor InnerWellspring.DrainAreaEntrance at -1128, -3968:  # On the wall after dropping through the gate draining the water
  pickup InnerWellspring.DrainHC:
    moki:
      Water OR DoubleJump OR Grapple OR Launch  # bit of a weird pickup
      Bash, Grenade=1  # seems fine
    gorlek: Dash OR Bash OR Glide OR Damage=20
    unsafe: free

  conn InnerWellspring.DrainAreaExit:
    moki:  # the skeetos just want to be bashed here
      DoubleJump, Water OR Bash
      Dash, Bash, Grenade=1
      Water, Bash, Grenade=1, Grapple OR Glide
      Launch
    gorlek:
      DoubleJump, Water OR TripleJump OR Dash OR Bash OR Glide OR Sword OR Hammer OR Damage=20
      Bash, Dash, Sword OR Hammer
      Bash, Grenade=1, Water OR Dash OR Damage=20
      Bash, SentryJump=1, Water OR Damage=20
    unsafe: Dash, Hammer, Damage=20  # Technically possible without damage

# checkpoint at -1093, -3950
# checkpoint at the drained room below somewhere

anchor InnerWellspring.DrainAreaExit at -1064, -3961:  # At DrainEX
  pickup InnerWellspring.DrainEX: free
  pickup InnerWellspring.DrainHC:
    moki: Water OR Launch
    gorlek:
      DoubleJump, TripleJump
      DoubleJump, Dash, Sword
      Bash, DoubleJump OR Dash  # luring the skeetos with other abilities seems tricky

  conn InnerWellspring.DrainRoom:
    moki, BreakWall=10:
      DoubleJump, Dash OR Glide OR Grapple
      Dash, Glide, Water
      Bash, Grenade=2, Grapple
      Bash, Grenade=2, Dash, Glide
      Bash, Grenade=1, Dash, Grapple
      Launch
    gorlek, BreakWall=10:
      Glide, Water OR Damage=20
      Water, Sword
      Water, Dash, Damage=15
      Water, Grapple, Damage=15, Bash, Hammer
      Water, Bash, Grenade=1, Grapple
    unsafe:
      Water, SentryJump=1, Damage=15  # Water, sword in gorlek / too hard with hammer for gorlek
      Water, Bash, Grenade=2
      Water, Bash, Grenade=1, Damage=15
      BreakWall=10, Water, Grapple, Damage=15, Bash OR Hammer
  conn InnerWellspring.DrainRoomCenter:
    moki, BreakWall=10:
      DoubleJump OR Launch
      Dash, Bash, Grenade=2
      Bash, Grenade=3
    gorlek, BreakWall=10:
      Dash
      Glide, Grapple OR SentryJump=1 OR Damage=15
      Sword, Grapple OR SentryJump=1 OR Damage=15
      Bash, Grenade=1, Grapple OR Glide OR Sword OR Damage=15
      Bash, Grenade=2
      SentryJump=2, Grapple OR Damage=15
      SentryJump=3

# checkpoint at the anchor below, just hard to reach

anchor InnerWellspring.DrainRoomCenter at -1116, -3924:  # Standing on the wheel in the center of the room
  state InnerWellspring.DrainRoomTopWheel:  # breaking the top wheel free; has a state because it can be used to connect from top right to top left
    moki:
      BreakWall=16, Bow OR Grenade OR Spear
      Launch, BreakWall=16
    gorlek: BreakWall=16

  conn InnerWellspring.DrainRoom:
    moki:
      DoubleJump, Dash
      Grapple OR Glide OR Launch
    gorlek:
      DoubleJump OR Dash OR Sword OR Hammer
      Hammer, Damage=20
      Hammer, Water, Damage=15
    unsafe: Bash, Grenade=1  # could've been gorlek maybe, just seems a bit awkward
  conn InnerWellspring.DrainAreaEntrance:
    moki: InnerWellspring.DrainLever
  conn InnerWellspring.DrainAreaExit:
    gorlek: ShurikenBreak=10
  conn InnerWellspring.DrainRoomTop:
    moki: InnerWellspring.DrainRoomTopWheel OR Grapple OR Launch
    gorlek:
      DoubleJump OR Dash
      Bash, Grenade=1

anchor InnerWellspring.DrainRoomTop at -1086, -3908:  # At the right ledge on top of the drain room
  refill Checkpoint
  refill Health=1

  pickup InnerWellspring.LaserOre:
    moki:
      DoubleJump, Dash OR Glide
      Dash, Glide, Combat=Miner OR Bash
      Launch
    gorlek:
      DoubleJump OR Dash OR Sword
      Glide, Combat=Miner OR Bash
    unsafe: Bash, Grenade=1

  conn InnerWellspring.DrainRoomCenter: free
  conn InnerWellspring.BelowDrainLever:
    moki:
      DoubleJump, Dash OR Glide
      InnerWellspring.DrainRoomTopWheel, Grapple
      Launch
    gorlek:
      DoubleJump, TripleJump OR Sword OR Hammer OR Damage=15
      Dash, Glide OR Sword OR Hammer OR Damage=15
      Grapple, Damage=15
      Grapple, SentryJump=1
      Bash, Grenade=1, DoubleJump OR Dash OR Grapple
      Bash, Grenade=1, Glide, Damage=15
      SwordSJump=1, Glide
      InnerWellspring.DrainRoomTopWheel, Bash, Grenade=1
      InnerWellspring.DrainRoomTopWheel, SentryJump=1
    unsafe: DoubleJump OR Dash OR Grapple

anchor InnerWellspring.BelowDrainLever at -1153, -3895:  # In the first room below the drain lever
  refill Checkpoint

  state InnerWellspring.UpperCorruption:  # the fourth corruption you see on your way
    moki, BreakWall=16:
      DoubleJump, Dash OR Glide
      Launch
    gorlek, BreakWall=16:
      Damage=15
      DoubleJump, TripleJump OR Sword OR Hammer
  state InnerWellspring.DrainLever:
    moki:
      Bash, Grenade=1  # not softlockable: UpperCorruption solves this
      InnerWellspring.UpperCorruption, DoubleJump
      Launch
    gorlek:
      DoubleJump, TripleJump, Damage=15
      InnerWellspring.UpperCorruption OR SentryJump=1
    unsafe: Grenade=1

  pickup InnerWellspring.LupoEX:
    moki:
      DoubleJump, Dash OR Glide
      Launch
    gorlek:
      Damage=15
      DoubleJump, TripleJump OR Sword OR Hammer
  pickup InnerWellspring.LeverEC:
    moki:
      Bash, Grenade=2  # not softlockable: UpperCorruption solves this
      Bash, Grenade=1, Grapple, DoubleJump OR Dash OR Glide  # not softlockable: UpperCorruption solves this
      InnerWellspring.UpperCorruption, DoubleJump, Bash, Grenade=1
      InnerWellspring.UpperCorruption, DoubleJump, Grapple
      Launch
    gorlek:
      DoubleJump, TripleJump, Damage=15, Bash, Grenade=1
      DoubleJump, TripleJump, Damage=15, Grapple OR SentryJump=1
      Bash, Grenade=1, Grapple
      SentryJump=2
      SentryJump=1, Grapple
      InnerWellspring.UpperCorruption, Bash, Grenade=1
      InnerWellspring.UpperCorruption, Grapple OR SentryJump=1
      InnerWellspring.UpperCorruption, DoubleJump, TripleJump, Damage=15
    unsafe:
      DoubleJump, TripleJump, Damage=15
      Grenade=2

  conn InnerWellspring.WestDoor:
    moki:
      DoubleJump, Bash, Grenade=1
      InnerWellspring.UpperCorruption OR Launch
    gorlek:
      DoubleJump, TripleJump, Damage=15
      Bash, Grenade=1
      SwordSJump=1, DoubleJump
      HammerSJump=1, DoubleJump, Glide
      SentryJump=2
    unsafe:
      Grenade=2
      SentryJump=1, Damage=15
  conn InnerWellspring.DrainRoomTop:
    moki: DoubleJump OR Dash OR Glide OR Launch
    gorlek: free
  conn InnerWellspring.DrainRoomCenter: free

anchor InnerWellspring.WestDoor at -1216, -3897:  # Inside the door where you exit the first room
  refill Checkpoint
  refill Health=2
  refill Energy=3:
    moki: BreakCrystal

  state InnerWellspring.MiddleDoorsOpen:
    moki:
      Grapple
      Bash, Grenade=1, Launch
    gorlek:
      Bash, Grenade=1, DoubleJump, TripleJump
      SentryJump=1, DoubleJump, TripleJump  # solvable through wraparound if you don't sjump well
      Launch
    unsafe:
      Bash, DoubleJump, TripleJump  # entertain the mantis
      Hammer, DoubleJump, TripleJump
      SentryJump=1

  pickup InnerWellspring.ShortcutWheelEX:
    moki: InnerWellspring.ShortCutWheel
  pickup InnerWellspring.LupoMap:
    moki, SpiritLight=150:
      Grapple, DoubleJump OR Dash OR Glide
      Bash  # bash the skeeto
      InnerWellspring.UpperCorruption
    gorlek, SpiritLight=150:
      Grapple
      SwordSJump=1  # hammer locking your movement makes this awkward
    unsafe: SpiritLight=150, DoubleJump  # kind of easy
  pickup InnerWellspring.GrappleTreeEX:
    moki:
      DoubleJump, Grapple
      Bash, Grenade=2
      Bash, Grenade=1, DoubleJump OR Dash OR Glide OR Grapple
      Launch
    gorlek:
      Bash, Grenade=1
      DoubleJump, TripleJump OR Hammer
      SentryJump=1
      Grapple, Dash
    unsafe:
      DoubleJump, Sword
      Grenade=1
  pickup InnerWellspring.GrappleTree:
    moki:
      DoubleJump OR Dash OR Glide OR Grapple OR Launch
      Bash, Grenade=1  # jumper would be a lure
    gorlek: free  # kind of weird that this works

  conn OuterWellspring.WestDoor:
    moki: InnerWellspring.MiddleDoorsOpen
  conn InnerWellspring.BelowDrainLever: free

anchor InnerWellspring.EastDoor at -1190, -3733:  # Inside the door leading to the spin puzzle
  refill Checkpoint
  refill Health=1
  refill Energy=4:
    moki: BreakCrystal

  state InnerWellspring.SpinArena:  # finishing the arena and destroying the corruption that open the door to spin puzzle
    moki: Combat=2xLizard+3xMantis+Miner, DoubleJump OR Dash OR Glide OR Launch
    gorlek: Combat=2xLizard+3xMantis+Miner  # different ways to solve
  state InnerWellspring.SpinPuzzleSolved:  # Having Water changes this room (not considered in moki)
    moki, InnerWellspring.SpinArena:
      Grapple, DoubleJump OR Dash
      Grapple, Bash, Grenade=1
      Launch
    gorlek, InnerWellspring.SpinArena:
      Grapple, Glide OR Sword OR Hammer
      Water, DoubleJump OR Grapple OR SentryJump=1
      Water, Bash, Grenade=1
      Water, Damage=15, Dash OR Sword
    unsafe, InnerWellspring.SpinArena:
      Grapple
      DoubleJump, TripleJump
      Water, Glide, Damage=15
      Water, Hammer

  quest InnerWellspring.HandToHandHerbs:
    moki: GladesTown.HandToHandPouch
  quest InnerWellspring.NeedleQI:
    moki, InnerWellspring.TopDoorOpen:
      Grapple, DoubleJump OR Launch
      Bash, Grenade=1, DoubleJump OR Launch
      Launch, DoubleJump
    gorlek, InnerWellspring.TopDoorOpen:
      Bash, Grenade=1
      Grapple OR Launch

  pickup InnerWellspring.AboveSpinArenaEX:
    moki:
      Grapple, DoubleJump OR Dash
      Launch
    gorlek:
      Grapple, Sword OR HammerSJump=1 OR Damage=15
      DoubleJump, TripleJump, SentryJump=1 OR Damage=15
      ShurikenBreak=10, Combat=Tentacle OR Bash
    unsafe: DoubleJump
  pickup InnerWellspring.RotateRoomEX:  # after pulling two of the three levers, this pickup is blocked off. Due to that, fully solving the puzzle is the only non-softlockable solution for this pickup
    moki: InnerWellspring.SpinArena, InnerWellspring.SpinPuzzleSolved
  pickup InnerWellspring.RotateRoomOre:  # blocked off until you fully solve the puzzle
    moki: InnerWellspring.SpinArena, InnerWellspring.SpinPuzzleSolved

  conn OuterWellspring.EastDoor: free
  conn InnerWellspring.PastSpinPuzzle:  # while there are abilitysets to get through the spinning room regardless of state, they are more expensive than just solving the puzzle
    moki: InnerWellspring.SpinArena, InnerWellspring.SpinPuzzleSolved, Grapple OR Launch
    gorlek: InnerWellspring.SpinArena, InnerWellspring.SpinPuzzleSolved, Water  # gorlek is fun

anchor InnerWellspring.PastSpinPuzzle at -1101, -3778:  # Right after exiting the spin puzzle room
  refill Checkpoint

  state InnerWellspring.TopDoorOpen:
    moki, BreakWall=16:
      Grapple, DoubleJump, Dash OR Glide
      Grapple, Dash, Glide
      Grapple, Launch
    gorlek, BreakWall=16:
      Grapple, DoubleJump OR Dash OR Glide OR Sword OR Hammer
      Water, Grapple, Damage=15
      Launch, DoubleJump, TripleJump
      Launch, Damage=15, DoubleJump OR Dash OR Glide
      Water, WaterDash, Launch, DoubleJump
    unsafe, BreakWall=16:
      Water, WaterDash, Launch
      Launch, Water OR Damage=20
      Grapple, Damage=15

  quest InnerWellspring.NeedleQI:
    moki, InnerWellspring.TopDoorOpen:
      Grapple, DoubleJump, Dash OR Glide
      Grapple, Dash, Glide
      Grapple, Launch
    gorlek, InnerWellspring.TopDoorOpen:
      Grapple, DoubleJump OR Dash OR Glide OR Sword OR Hammer
      Water, Grapple, Damage=15
      Launch, DoubleJump, TripleJump
      Launch, Damage=15, DoubleJump OR Dash OR Glide
      Water, WaterDash, Launch, DoubleJump
    unsafe, InnerWellspring.TopDoorOpen:
      Water, WaterDash, Launch
      Launch, Water OR Damage=20
      Grapple, Damage=15

  conn InnerWellspring.EastDoor:
    moki, InnerWellspring.TopDoorOpen:
      Grapple, DoubleJump, Dash OR Glide
      Grapple, Dash, Glide
      Grapple, Launch
    gorlek, InnerWellspring.TopDoorOpen:
      Grapple, DoubleJump OR Dash OR Glide OR Sword OR Hammer
      Water, Grapple, Damage=15
      Launch, DoubleJump, TripleJump
      Launch, Damage=15, DoubleJump OR Dash OR Glide
      Water, WaterDash, Launch, DoubleJump
    unsafe, InnerWellspring.TopDoorOpen:
      Water, WaterDash, Launch
      Launch, Water OR Damage=20
      Grapple, Damage=15
  # backwards connections would be cool here someday

# checkpoint at -1103, -3725

anchor InnerWellspring.Teleporter at -1308, -3675:  # At the teleporter
  refill Full

  quest InnerWellspring.BlueMoonSeed:
    moki:
      DoubleJump, Dash
      Bash, Grenade=1
      Launch
    gorlek:
      DoubleJump, TripleJump OR Glide OR Sword OR Hammer
      SentryJump=1
    unsafe: Dash, Hammer OR Sword           # Upswing and then dash, Sword can use a downslash at the end to gain a bit more height

  pickup InnerWellspring.LibraryEX: free
  pickup InnerWellspring.AboveTpEX:
    moki:
      DoubleJump, Dash OR Glide
      Bash, Grenade=1
      Launch
    gorlek:
      DoubleJump, TripleJump                 # Can be done with just double jump but the first jump is precise
      SentryJump=1
    unsafe:
      DoubleJump, Sword OR Hammer            # Sword path uses platform on the right, Hammer path uses the wall to the left of tp
      Dash, Sword OR Hammer                   # path from the right, tight combos to reach the platform
  pickup InnerWellspring.SwimOre:
    moki: Water

  conn Teleporters: free
  conn OuterWellspring.TopDoor: free
  conn OpherShop: free
  conn InnerWellspring.EscapeSequence:
    moki:
      DoubleJump, Dash, Grapple
      Bash, Grenade=1, Grapple
      Bash, Grenade=1, DoubleJump, Dash
      Bash, Grenade=2
      Launch
    gorlek:
      DoubleJump, TripleJump OR Dash OR Glide OR Sword OR Hammer
      Bash, Grenade=1, DoubleJump
      SentryJump=1, DoubleJump OR Grapple
      SentryJump=2
    unsafe:
      DoubleJump OR SentryJump=1
      Dash, Hammer

# checkpoint at -1249, -3641

anchor InnerWellspring.EscapeSequence at -1240, -3642:
  refill Full
  quest InnerWellspring.WaterEscape:
    moki:
      Bash, Grapple, DoubleJump, Dash OR Glide
      Bash, Grapple, Dash, Glide
      Grapple, Launch
    gorlek:
      Grapple, DoubleJump, Dash  # bit spicy
      Bash, Grapple, DoubleJump OR Dash OR Glide
      Launch, Dash OR Glide OR Damage=15  # Assumes at least one damage is taken in the final grapple section, probably possible without
    unsafe:
      Launch
      Grapple, DoubleJump
      Grapple, Dash

  pickup InnerWellspring.EscapeRevisitEX:
    moki: InnerWellspring.WaterEscape

region WoodsEntry:
  moki: Danger=40, Regenerate
  gorlek: Regenerate
  kii: Regenerate
  unsafe: free

anchor WoodsEntry.ShriekMeet at 391, -4198:  # The ledge after swimming through the Hollow connection
  refill Checkpoint

  pickup WoodsEntry.LedgeOre:
    gorlek: Launch
    kii: Bash, Grenade=1, DoubleJump, TripleJump OR Hammer

  conn WoodsEntry.FirstMud:
    moki: Combat=Balloon, Combat=Tentacle OR Bash OR Launch
    gorlek: Combat=Tentacle OR Bash OR Launch OR Damage=10
  conn EastHollow.Kwolok:
    gorlek: Water, Bash, Damage=10  # bit hard but important for random spawn
    kii: Water, Spear=1
    unsafe: Water, Bash OR Grenade=1 OR Sentry=1  # redirect the projectile (sentry is way harder than the others). Also works with sword+deflector

anchor WoodsEntry.FirstMud at 478, -4205:  # In front of the first instant death mud
  refill Checkpoint

  pickup WoodsEntry.MudPitEX:
    moki:
      DoubleJump OR Dash OR Glide OR Launch
      Bash, Grenade=2
    gorlek:
      Bash, Grenade=1
      SentryJump=1
    kii: free

  conn WoodsEntry.BelowTeleporter:
    moki:
      Combat=Balloon, Bash, DoubleJump OR Dash OR Glide
      Combat=Balloon, Launch, DoubleJump OR Dash OR Glide
    gorlek: DoubleJump OR Dash OR Glide OR Launch  # getting hit by the balloon doesn't matter since you get autosaved and respawn
    kii:
      Sword OR Shuriken=3  # Careful with sword because it can break bubbles
      Bash, Hammer OR Sentry=2  # Use the tentacle at the end
    unsafe: Hammer
  conn WoodsEntry.ShriekMeet:
    moki: Combat=Balloon, Combat=Tentacle OR Bash OR Launch
    gorlek: Combat=Tentacle OR Bash OR Launch OR Damage=10
  conn WoodsEntry.Teleporter:  # Paths that go up directly and aren't redundant with BelowTeleporter
    unsafe: Bash  # Use the tentacle

# checkpoint at 525, -4205

anchor WoodsEntry.BelowTeleporter at 591, -4198:  # Read the name
  refill Checkpoint

  conn WoodsEntry.FirstMud:  # check for redundancies with Teleporter
    moki: Combat=Balloon, Bash, DoubleJump, Dash OR Glide
    gorlek: DoubleJump, TripleJump OR Dash OR Glide  # If you struggle with the tentacle and die, it'll despawn
    kii:
      DoubleJump, Sword OR Hammer
      Dash, Glide OR Sword OR Hammer OR Shuriken=1 OR Sentry=1 OR Flash=1  # You can use a dash refresh on the ceiling for more lenience. Or instead of grabbing the hanging log you can go below and aim for the bubble.
    unsafe: Glide, Sword OR Hammer  # Jump on the first bubble, glide then up slash near the 2nd bubble (not too close, you can pop the bubble with an upslash)
  conn WoodsEntry.Teleporter:
    moki:
      Grapple, DoubleJump OR Dash OR Glide
      Bash, Grenade=1, DoubleJump OR Dash OR Glide
      Launch
    gorlek:
      Grapple, Sword
      Grapple, Hammer, Bash, Damage=15  # Bash because the plant can be a bit awkward
      Bash, Grenade=1, Sword OR Damage=15
      SwordSJump=1
      HammerSJump=1, Bash, Damage=15  # again mildly awkward
    kii:
      Grapple, Hammer, Shuriken=1 OR Sentry=1 OR Flash=1 OR Damage=15
      Grapple, Sentry=2, Damage=15
      Grapple, Sentry=4
      DoubleJump, TripleJump, Sword OR Hammer OR Shuriken=1 OR Sentry=1 OR Flash=1
      Bash, DoubleJump OR Dash OR Glide OR Sword OR Hammer OR Sentry=2 OR Damage=15  # Use the tentacle, note that it despawns if you die and respawn on this anchor
    unsafe:
      DoubleJump, TripleJump
      Bash
      DoubleJump, Hammer  # Double jump to the right wall, upslash to start climbing it (?)
  conn WoodsEntry.TwoKeystoneRoom:
    moki: Combat=2xBalloon, DoubleJump OR Dash OR Glide OR Launch
    gorlek: Combat=2xBalloon, Sword OR Hammer
    kii:
      Combat=2xBalloon, Shuriken=3 OR Sentry=3 OR Spear=3
      Combat=2xBalloon, Bash, Grenade=1, Flash=2
      Combat=2xBalloon, Bash, Grenade=2, Spear=1
      Damage=20, Damage=20, DoubleJump OR Glide  # tank the balloons
      Launch  # by refreshing on the ceiling you can maneuver around the balloons
    unsafe: Sentry=2 OR Blaze=2

anchor WoodsEntry.Teleporter at 611, -4162:  # At the West Woods Teleporter
  refill Full

  quest WoodsEntry.LastTreeBranch: free
  quest WoodsEntry.DollQI:
    moki: GladesTown.FamilyReunionKey
  quest WoodsEntry.TreeSeed:
    moki: TuleyShop.LastTreeBranchRejected

  pickup WoodsEntry.TpEX: free
  pickup WoodsEntry.LeafPileEX:
    moki: Flap
  pickup WoodsEntry.LedgeOre:
    moki:
      Glide, DoubleJump OR Launch
      Bash, Grenade=1, Glide OR Launch
      DoubleJump, Dash, Launch
    gorlek:
      Glide, Dash
      DoubleJump, TripleJump, Dash, Sword OR Hammer
      SentryJump=1, DoubleJump, Dash  # Dash after the apex of the sjump then sword's full combo + up slash
      Bash, Grenade=1, DoubleJump, TripleJump OR Sword OR Hammer
      Bash, Grenade=1, Dash
      # launch paths from gorlek onwards are redundant with walking below it and launching up
    kii:
      Glide, Sword OR Hammer OR Shuriken=1 OR Sentry=1 OR Flash=1
      DoubleJump, TripleJump, Dash, Shuriken=1 OR Sentry=2 OR Flash=1
      DoubleJump, TripleJump, Sword, Shuriken=1 OR Sentry=1 OR Flash=1 OR Blaze=1 OR Spear=1
      DoubleJump, TripleJump, Hammer, Shuriken=1 OR Sentry=2
      DoubleJump, Dash, Sword, Shuriken=1 OR Sentry=1 OR Flash=1 OR Blaze=1 OR Spear=1
      DoubleJump, Dash, Hammer, Shuriken=1 OR Sentry=2
      Bash, Grenade=1, DoubleJump OR Sword
      Bash, Grenade=1, Hammer, Shuriken=1 OR Sentry=1 OR Flash=1
    unsafe:
      Glide  # No Glide jump, just start from the higher ground
      DoubleJump, Sword

  conn Teleporters: free
  conn WoodsEntry.ShriekMeet:
    gorlek: free
  conn WoodsEntry.FirstMud: free
  conn WoodsEntry.BelowTeleporter: free

anchor WoodsEntry.TwoKeystoneRoom at 672, -4183:  # In front of the keystone door
  refill Checkpoint
  refill Energy=3:
    moki: WoodsEntry.KeystoneDoor, BreakCrystal

  state WoodsEntry.KeystoneDoor:
    moki: Keystone=2

  pickup WoodsEntry.LowerKS:
    moki: DoubleJump OR Dash OR Glide  # Launch is awful
    gorlek: Launch OR Sword OR Hammer  # different ways to solve
    kii: free  # It's possible to get back to safety but also you can just teleport out
  pickup WoodsEntry.UpperKS:
    moki: DoubleJump OR Launch
    gorlek:
      Hammer, Dash
      Bash, Grenade=1
    unsafe: Sword OR Hammer

  conn WoodsMain.AfterKuMeet:
    moki: WoodsEntry.KeystoneDoor, Combat=2xSkeeto+Tentacle OR Bash OR Launch
    gorlek: WoodsEntry.KeystoneDoor, Damage=10
  conn WoodsEntry.BelowTeleporter:
    moki: Combat=2xBalloon, DoubleJump OR Glide OR Launch
    gorlek: DoubleJump OR Dash OR Glide OR Sword
    kii: Launch OR Hammer OR Shuriken=1 OR Sentry=2  # If you struggle and die, the first balloon will despawm
    unsafe: Sentry=1 OR Flash=1

region WoodsMain:
  moki: Danger=40, Regenerate
  gorlek: Regenerate
  kii: Regenerate
  unsafe: free

anchor WoodsMain.AfterKuMeet at 856, -4192:  # At the upper ledge opening up to the room after finding Ku
  refill Checkpoint
  state WoodsEntry.KeystoneDoor:
    moki: Keystone=2, Combat=2xSkeeto+Tentacle OR Bash OR Launch
    gorlek: Keystone=2, Damage=10

  conn WoodsMain.BelowFourKeystoneRoom:
    moki:
      DoubleJump, Dash
      Bash OR Glide OR Launch  # bash uses the enemy
    gorlek:
      DoubleJump, Sword  # many others work, but this lines up so beautifully oriGlow
      Dash, Sword OR Hammer
      SwordSJump=1  # sjump then full sword combo
    unsafe:
      Dash  # Dash close to the edge, coyote jump, dash again; or triple dash
  conn WoodsEntry.TwoKeystoneRoom:
    moki: WoodsEntry.KeystoneDoor, Combat=2xSkeeto+Tentacle OR Bash OR Launch
    gorlek: WoodsEntry.KeystoneDoor, Damage=10

anchor WoodsMain.BelowFourKeystoneRoom at 951, -4210:  # At the first leaf pile after meeting Ku
  pickup WoodsMain.LowerLeafPileEX:
    moki: Flap
  pickup WoodsMain.BehindWallOre:
    moki: Flap, Glide  # Lure the balloon

  conn WoodsMain.FourKeystoneRoom:
    moki: Combat=2xBalloon, Flap, Glide
    gorlek: Flap, Glide  # Flap kills these
  conn WoodsMain.WallOreLedge:
    moki, Combat=2xBalloon:
      Bash, Grenade=3, DoubleJump  # different ways to solve
      Bash, Grenade=1, DoubleJump, Dash, Glide  # different ways to solve
      Launch
    gorlek:
      Combat=2xBalloon, DoubleJump, TripleJump, Dash OR Bash OR Glide OR Sword OR Hammer OR Damage=15
      Combat=Balloon, SentryJump=1, DoubleJump, TripleJump
      SwordSJump=1, DoubleJump, Bash  # bash the plant above and sword hover
      Damage=20, Bash, Grenade=2, DoubleJump OR Dash OR Glide
      Damage=20, Launch
    unsafe:
      DoubleJump, Dash  # Perform wrap-around double jumps on the far right wall under the ore
      DoubleJump, SentryJump=1  # DoubleJump + full sword combo + up slash from the breakable wall to reach the left platform
      DoubleJump, TripleJump, Dash OR Bash OR Glide OR Sword OR Hammer OR Damage=15
      DoubleJump, Dash, Bash OR Glide OR Sword OR Hammer OR Damage=15
      Launch  # Bait an enemy near the wall then launch away to avoid damage thanks to launch invincibility
  conn WoodsMain.AfterKuMeet:
    moki:
      Bash, Grenade=2, Damage=10  # uses the enemy
      Bash, Grenade=1, Damage=10, DoubleJump OR Dash  # uses the enemy
      Launch, DoubleJump OR Dash OR Bash OR Glide  # bash uses the enemy
    gorlek:
      Bash, DoubleJump, TripleJump
      Bash, Grenade=1 OR SentryJump=1
      Launch, Sword OR Hammer
    unsafe:
      DoubleJump, Sword  # Keep hitting the tentacle with sword to reset your double jump
      Launch  # precise angle

anchor WoodsMain.WallOreLedge at 982, -4175:  # Next to hidden ore, without the wall being broken - paths would be complicated otherwise
  pickup WoodsMain.BehindWallOre:
    moki: BreakWall=20
  pickup WoodsMain.BelowKeystonesEX:
    moki:
      Glide, DoubleJump
      Bash, DoubleJump OR Dash OR Glide OR Launch
    gorlek:
      DoubleJump, TripleJump OR Dash
      Glide, Dash OR Sword OR Hammer  # for the weapons, glide below and use the up attack
    unsafe:
      Damage=15, DoubleJump OR Dash  # slides off the wall, take a damage boost and djump/dash when near the pickup
      Dash  # Dash against the wall to reset it
  pickup WoodsMain.LowerKS:
    gorlek:
      Launch  # launch on the wall near WoodsMain.BelowKeystonesEX then launch again
      Glide, Bash  # glide above the tentacle and bash its projectiles to reach the floating platform
      Glide, DoubleJump, TripleJump  # glide and triple jump to reach the floating platform
      Glide, Dash, DoubleJump, Sword OR Hammer  # glide, dash when just bellow the pickup, double jump and up slash to reach the floating platform

  conn WoodsMain.BelowFourKeystoneRoom: free
  conn WoodsMain.FourKeystoneRoom:
    moki:
      DoubleJump, Dash, Glide
      Launch
    gorlek:
      DoubleJump, TripleJump OR Dash
      Bash, Grenade=1, Dash  # Shoot a grenade from the breakable wall. Dash to reach the grenade and bash it to get on the left platform
  conn WoodsMain.AfterKuMeet:  # paths gliding to the left, either from above or below
    gorlek:
      Glide, DoubleJump, TripleJump
      Glide, SentryJump=1

# checkpoint at 906, -4136

anchor WoodsMain.FourKeystoneRoom at 944, -4137:  # In front of the four keystone door
  refill Checkpoint

  state WoodsMain.KeystoneDoor:
    moki: Keystone=4

  pickup WoodsMain.MiddleLeafPileEX:
    moki: Flap
  pickup WoodsMain.RightKS:
    moki:
      Glide OR Launch
      Bash, Grenade=1
    gorlek:
      Bash  # so many skeeto friends oriGlow
      SentryJump=1
      DoubleJump, TripleJump
    unsafe: DoubleJump  # Climb the left wall to get on the right wall, let ori slide slowly then double jump and quickly turn around to catch the other side of the wall
  pickup WoodsMain.UpperKS:
    moki, BreakWall=3:
      Glide OR Launch
      Bash, Grenade=1, DoubleJump OR Dash
    gorlek:
      Flap, Glide  # lure the balloon
      BreakWall=3, DoubleJump, TripleJump
      BreakWall=3, Combat=3xSkeeto, SwordSJump=1
      BreakWall=3, Combat=3xSkeeto, HammerSJump=1, DoubleJump OR Dash
      BreakWall=3, Bash, Grenade=1 OR DoubleJump OR Dash
    unsafe: BreakWall=3, DoubleJump OR Bash OR SentryJump=2  # start your double jump from the higher floor near the spikes / bash the mosquitos / sjump from the platform next to the door to reach the platformtform above the door, sjump from there and sword combo + up slash
  pickup WoodsMain.LeftKS:
    moki: Combat=Balloon, Glide
    gorlek, Combat=Balloon:
      Damage=15, DoubleJump, TripleJump OR Dash
      Launch
    unsafe:
      DoubleJump, Damage=15  # Doublejump as far as possible, take a damage boost then wall jump + doublejump to get the key and return to safety
      DoubleJump, TripleJump  # tjump on the wall above
  pickup WoodsMain.LowerKS:
    moki, Flap:  # Flap being the casual way of breaking the yellow barrier
      Glide OR Launch
      DoubleJump, Dash
      Bash, DoubleJump OR Dash
    gorlek, Flap:
      DoubleJump OR Dash OR Sword
      Hammer, Bash
    unsafe: Flap, Bash, Damage=15  # Flap to break the yellow wall, precise jump to avoid damage in the first spikes, fall in the last spikes. Bash glide from the bashable plant to the platform before the pickup (~20° angle)

  conn WoodsMain.GiantSkull:
    moki: WoodsMain.KeystoneDoor
  conn WoodsMain.WallOreLedge:
    moki: DoubleJump OR Dash OR Glide OR Launch
    gorlek: Sword OR Hammer
    unsafe: Sentry=1 OR Flash=1 OR Blaze=1 OR Shuriken=1 OR Spear=1 OR Grenade=1 OR Bow=1
  conn WoodsMain.BelowFourKeystoneRoom: free

anchor WoodsMain.GiantSkull at 957, -4138:  # Behind the four keystone room door
  refill Checkpoint

  state WoodsMain.KeystoneDoor:
    moki: Keystone=4

  pickup WoodsMain.UpperLeafPileEX:
    moki: Flap
  pickup WoodsMain.BehindDoorRoofEX:
    moki, Combat=Balloon:
      Bash OR Launch
      DoubleJump, Dash, Glide
    gorlek, Combat=Balloon:
      SentryJump=1
      DoubleJump, Glide, TripleJump OR Sword OR Hammer
    unsafe:
      Glide, DoubleJump  # need a really precise vertical boost from the wind

  conn WoodsMain.BalloonLure:
    moki: Combat=Balloon, Bash, DoubleJump OR Dash OR Glide OR Launch  # bash for the rude placement of the tentacle
    gorlek, Combat=Balloon:
      Bash, Sword
      Bash, HammerSJump=1
    unsafe: Launch
  conn WoodsMain.FourKeystoneRoom:
    moki: WoodsMain.KeystoneDoor

anchor WoodsMain.BalloonLure at 1056, -4144:  # At the bottom of the shaft you lure a balloon through to break a yellow wall - mostly exists for the lure specifically since paths for it would otherwise be awkward
  refill Checkpoint

  pickup WoodsMain.YellowWallEX:
    moki: BreakWall=3, Flap, Glide
    gorlek:
      BreakWall=3, Launch, Flap OR Damage=20
      Glide, Damage=20, Flap  # lure the balloon
    unsafe:
      BreakWall=3, DoubleJump, Dash, Bash, Grenade=1  # Bait the enemy by jumping and imediately dashing against the left wall, double wall off the wall to  get to the edge near the spikes and bash grenade. Launch the grenade near the right edge and bash it to get to the left edge. If you are too slow, the enemy will die from the explosion after your bash
      Launch, Damage=20, Damage=20

  conn WoodsMain.BelowHiddenOre:
    moki: BreakWall=3, Glide
    gorlek:
      BreakWall=3, Launch
      Glide, Damage=20  # lure the balloon
    unsafe, BreakWall=3:
      DoubleJump, Bash, Grenade=1  # land on the ledge near the spikes bellow the breakable wall
      DoubleJump, SentryJump=1  # land on the ledge near the spikes bellow the breakable wall
      Dash, Bash, Grenade=2
      Bash, Grenade=3  # bash grenade to get on the skull, bash a tentacle projectile and the bashable plant to get to the blowing enemy level, 2nd bash grenade to get near the spikes and last one to reach the connection
      SentryJump=3  # jump + sword combo to reach the skull, sword combo to reach the tentacle. use your sjumps to get to the connection
    unsafe: Launch, Damage=20
  conn WoodsMain.GiantSkull:
    moki:
      Glide OR Launch
      DoubleJump, Dash
    gorlek:
      DoubleJump, TripleJump OR Sword
      Bash, DoubleJump OR Dash

anchor WoodsMain.BelowHiddenOre at 1038, -4101:  # Below and to the right of the hidden ore, close to the yellow wall
  pickup WoodsMain.HiddenOre:
    moki: Flap, Glide
    gorlek:
      Launch  # Launch straight up from the right side of the fire pit to touch the ceiling, go a bit to the left, launch again on the right wall, wall jump and launch to the pickup. Launch again to return to safety
      DoubleJump, TripleJump, Bash, Damage=15  # can either use the plant or the skeeto
    unsafe:
      SentryJump=1, DoubleJump, TripleJump, Damage=15  # sjump from a micro ledge at very edge of the fire pit
      Sword, DoubleJump, TripleJump, Damage=15 # double jump onto the wall, then double sword jump into the spikes.

  conn WoodsMain.PetrifiedHowl:
    moki: Glide
    gorlek: Launch  # launch on the wall just bellow the ceiling's spikes, wall jump and lauch again to get to the right wall after the ceiling's spikes
    unsafe: DoubleJump, TripleJump, Hammer, Damage=15  # Triple jump to get to the wall just bellow the ceiling's spikes, wall jump and triplejump, land on the spikes. Triple jump and up slash to get to the wall on the right.
  conn WoodsMain.BalloonLure:
    moki:
      Combat=Tentacle, Sword OR Hammer
      Combat=Tentacle, BreakWall=3, Grenade OR Blaze
      Bash, Sword OR Hammer
      Bash, BreakWall=3, Grenade OR Blaze
    unsafe:
      ShurikenBreak=3 OR Sentry=1

anchor WoodsMain.PetrifiedHowl at 910, -4071:  # At silenced Howl
  refill Checkpoint
  refill Health=1

  pickup WoodsMain.PetrifiedHowlEX: free

  conn WoodsMain.TrialStart:
    moki: BreakWall=3, Bash, Glide
    gorlek:
      BreakWall=3, Glide, Damage=10  # just easy to catch a projectile
      BreakWall=3, DoubleJump, Bash, Damage=15  # different ways to solve
      Bash, DoubleJump, TripleJump
      Dash, DoubleJump, TripleJump, Damage=10  # just easy to catch a projectile
  conn WoodsMain.AboveHowl:
    moki: Launch, DoubleJump OR Dash OR Bash OR Glide  # if you don't think of going straight up, these can also carry you through the way around
    gorlek:
      Launch
      Bash, Grenade=1  # it's a checkpoint, you have retries to figure it out
      SentryJump=1, DoubleJump, TripleJump
      SentryJump=1, DoubleJump, Dash
  conn WoodsMain.BelowHiddenOre:
    moki:
      Glide
      Launch, DoubleJump OR Dash
    gorlek:
      DoubleJump OR Dash OR Sword OR Launch  # just holding right works so nicely
      Hammer, Damage=15  # if you swing too much you'll take the damage

# checkpoint at 824, -4068

anchor WoodsMain.TrialStart at 848, -4052:  # At the collapsing petrified Owl
  refill Checkpoint

  # state WoodsMain.TrialActivation:
  #   this would just be on an anchor with the shard...

  pickup WoodsMain.OverflowShard:
    moki:
      DoubleJump, Bash, Grapple, Burrow, Dash OR Glide
      Launch, Grapple, Bash, DoubleJump OR Dash OR Glide
    gorlek:
      Launch, DoubleJump OR Dash OR Bash OR Glide
      Launch, Damage=15, Sword OR Hammer OR Burrow
      DoubleJump, Bash, Grapple, Burrow, TripleJump OR Sword
      DoubleJump, Bash, Grapple, Burrow, Hammer, Damage=15
      DoubleJump, Bash, Grapple, Grenade=2, Damage=15, TripleJump OR Dash OR Glide OR Sword  # You can either damage boost at the first sand ball or grenade bash from below
    unsafe:
      Launch

  conn WoodsMain.AboveHowl:
    moki:
      DoubleJump OR Launch
      Bash, Grenade=2
    gorlek:
      Dash, Damage=15
      Bash OR SentryJump=1
      Grapple, Glide

anchor WoodsMain.AboveHowl at 916, -4047:  # At the semisolid above silenced Howl
  pickup WoodsMain.HiddenEX: free

  conn WoodsMain.Teleporter:
    moki:
      Combat=4xBalloon, DoubleJump OR Launch
      Combat=4xBalloon, Bash, Grenade=1
    gorlek: SentryJump=1, Combat=Balloon OR Dash OR Damage=20
  conn WoodsMain.PetrifiedHowl: free
  conn WoodsMain.TrialStart: free
  conn WoodsMain.OrangeTree:  # pass over the tree
    gorlek:
      Launch
      DoubleJump, Bash, Grenade=1
      DoubleJump, SentryJump=1
      Bash, Grenade=2

# checkpoint at 873, -3980
# checkpoint at 868, -3952
# checkpoint at 980, -4015

anchor WoodsMain.Teleporter at 1083, -4052:  # At the East Woods Teleporter
  refill Full

  conn Teleporters: free
  conn WoodsMain.AbovePit:
    moki:
      Glide
      DoubleJump, Bash, Launch  # :)
    gorlek: Launch, Damage=15
    unsafe: DoubleJump, TripleJump, Hammer, Damage=15  # climb the right wall, triple jump in the spikes, triple jump + up slash to climb the right wall
  conn WoodsMain.AboveHowl:  # moki paths are solved with the AbovePit - OrangeTree connection
    gorlek, Sword OR Hammer OR Grenade=1 OR Blaze=1 OR Sentry=1:  # these can break the corruption from behind
      DoubleJump, Combat=2xBalloon, Hammer OR Sword OR TripleJump
      DoubleJump, Dash
      SentryJump=1, Combat=2xBalloon OR Dash
      Bash, Grenade=1, Combat=2xBalloon OR Dash
      Launch

anchor WoodsMain.OrangeTree at 1030, -4010:  # At the right of the tree above the teleporter
    conn WoodsMain.Teleporter:
      moki: Glide
      gorlek: DoubleJump OR Dash OR Launch OR Sword
    conn WoodsMain.AbovePit:
      moki: Bash OR Glide OR Launch
      gorlek:
        DoubleJump
        Dash
      unsafe:
        Sword  # Pogo the plant
    conn WoodsMain.AboveHowl:
      moki:
        Launch
      gorlek:
        SentryJump=1, DoubleJump
        DoubleJump, Bash, Grenade=1

# checkpoint at the anchor below, could split another anchor off for the crystal and move it over

anchor WoodsMain.AbovePit at 1234, -3985:  # To the left of the pit before feeding grounds
  refill Energy=3:  # the crystal in the pit
    unsafe: BreakCrystal, Bash, DoubleJump OR Dash OR Glide OR Launch  # technically just Bash

  conn WoodsMain.Teleporter:  # a dead end in moki
    gorlek: DoubleJump OR Dash OR Glide OR Launch OR Sword OR Damage=15
  conn WoodsMain.OrangeTree:
    moki: Bash OR Glide OR Launch
    gorlek:
      DoubleJump, Dash OR TripleJump OR Damage=15
      Dash, Damage=15
    unsafe:
      Sword  # Pogo the plant
      Hammer, DoubleJump
      Dash, Sword OR Hammer  # dash+upslash. Easier if you wall jump on the right wall instead of jumping directly towards the pit

  conn WoodsMain.FeedingGrounds:
    moki:
      DoubleJump, Dash OR Bash
      Glide OR Launch
      Bash, Grenade=1
    gorlek:
      DoubleJump, Hammer
      Bash, Dash OR Hammer
      Sword
  conn WoodsShrine:  # in moki these are covered by the feeding grounds connection
    gorlek: Damage=15, DoubleJump OR Dash

anchor WoodsMain.FeedingGrounds at 1292, -3993:  # At the left entrance to feeding grounds
  refill Checkpoint

  # having the initial escape completed is a negative, not a positive. The paths going through it are the connections to Wastes.
  # if you complete the initial escape, rocks fall and block most of the connection paths to WestTP. This is equally true for the base game though and solved by the fact that if you complete the escape, you unlock the teleporter, making these paths not softlockable

  conn WoodsShrine:
    moki:
      Glide OR Launch
      DoubleJump, Dash
    gorlek: Damage=15, DoubleJump OR Dash
  conn LowerWastes.WestTP:
    moki:
      Grapple, Glide, DoubleJump OR Dash OR Launch  # this solves with Seir as well
      WindtornRuins.Seir:  # these wouldn't solve without Seir
        DoubleJump, Bash, Grenade=1, Grapple
        Grapple, Glide
        Burrow
        Launch
    gorlek:
      Launch
      Burrow  # If doing cat and mouse, burrow below first to reset shriek aggression then burrow to the TP
      Glide, DoubleJump, TripleJump
      Glide, Grapple, DoubleJump OR Dash
      Grapple, SentryJump=1, DoubleJump
      WindtornRuins.Seir:  # these wouldn't solve without Seir
        SentryJump=1, DoubleJump, TripleJump  # tjump+up slash to reach the grappable surface
        Bash, Grenade=1, Grapple
        Bash, Grenade=2, Dash  # Dash to get in bash range on the 2nd grenade to get on the grappable surface
        Bash, Grenade=1, DoubleJump, TripleJump, Dash OR Sword OR Hammer
  conn WoodsMain.AbovePit:
    moki:
      DoubleJump, Bash
      Launch
    gorlek:
      Bash, Grenade=1, Dash OR Glide OR Sword OR Hammer
      SentryJump=1, DoubleJump OR Dash OR Glide
    unsafe: DoubleJump  # fall then good old glide skip

anchor WoodsShrine at 1361, -4068:
  refill Full

  pickup WoodsMain.ShrineEX: free
  pickup WoodsMain.CombatShrine:
    moki, Regenerate, Combat=Hornbug+Lizard+3xSkeeto+4xEnergyRefill+2xCrystalMiner+Bat+4xEnergyRefill+9xBalloon+4xEnergyRefill+4xMantis+Bat:  # this one has it all -_-
      Damage=80
      Damage=65, DoubleJump OR Dash
      Damage=50, Launch
    unsafe: Combat=Hornbug+Lizard+3xSkeeto+4xEnergyRefill+2xCrystalMiner+Bat+4xEnergyRefill+9xBalloon+4xEnergyRefill+4xMantis+Bat

region LowerReach:
  moki: Danger=40, Regenerate
  gorlek: Regenerate
  kii: Regenerate
  unsafe: free

anchor LowerReach.Entry at -390, -4025:  # Behind Baur
  refill Checkpoint
  refill Health=1

  state LowerReach.BearSneezed:
    moki: Flap
  state LowerReach.HeatBaurFurnace:
    moki, LowerReach.BearSneezed, LowerReach.BearBridgeBroken:
      Bash, Flap
      Grenade=1
  state LowerReach.CoolBaurFurnace:
    moki: LowerReach.BearSneezed, LowerReach.BearBridgeBroken, Flap

  pickup LowerReach.BelowBaurEX:
    moki, LowerReach.BearSneezed, LowerReach.BearBridgeBroken:
      DoubleJump, Dash, Bash, Flap
      Bash, Grenade=1
      Launch
    gorlek, LowerReach.BearSneezed, LowerReach.BearBridgeBroken:
      SentryJump=1
      Dash, DoubleJump, TripleJump
    kii, LowerReach.BearSneezed, LowerReach.BearBridgeBroken:
      Bash
      DoubleJump, TripleJump, Sword OR Hammer OR Shuriken=1 OR Flash=1 OR Sentry=1
      Dash, DoubleJump, Sword OR Hammer OR Shuriken=1 OR Flash=1 OR Sentry=1 OR Spear=1  # without hmmaer/sword, you only get one shot at these else you have to return to the anchor from a teleporter
    unsafe, LowerReach.BearSneezed, LowerReach.BearBridgeBroken:
      Grenade=1  # GrenadeJump=1
      Dash, DoubleJump, Blaze=1

  conn LowerReach.AboveEntry:
    moki:
      DoubleJump, Launch  # Can't rely on the sleeping bear to be there
      Bash, DoubleJump OR Launch OR Grenade=1
    gorlek:
      Bash, Dash
      Launch  # a little tight but totally doable. Jump up before launching.
      Bash, Glide, Damage=20
      SentryJump=1, DoubleJump OR Bash
    kii:
      Bash, Damage=20, Sword OR Hammer OR Sentry=2 OR Shuriken=2 OR Flash=2
    unsafe:
      SentryJump=1
      Bash  # can be done damageless, but damage is likely. Keep jumping at the right wall until you go over it and bash the first latern at just the right angle to reach the second
      DoubleJump, TripleJump, Sentry=3, Damage=20  # https://streamable.com/1rus0h except you can use some friendly spikes to avoid the first dboost
      DoubleJump, Hammer, Damage=20  # Hammer jumps
  conn LowerReach.Icefall:
    unsafe: DoubleJump, TripleJump, Hammer  # climb the left wall. Yes this is horrible after doing the escape
  conn WestGlades.Upper:
    moki: LowerReach.BearSneezed

anchor LowerReach.AboveEntry at -401, -4000:  # On the platform above Baur inside the tree trunk
  refill Checkpoint

  state LowerReach.Lever:
    moki:
      Launch
      LowerReach.HeatBaurFurnace, DoubleJump
    gorlek:
      LowerReach.HeatBaurFurnace, Dash
      LowerReach.HeatBaurFurnace, Bash, Grenade=1
    kii:
      DoubleJump, TripleJump, Damage=20
      Bash, Grenade=1, DoubleJump OR Dash OR Sword OR Hammer OR Sentry=2 OR Flash=2 OR Shuriken=2 OR Spear=2  #@validator djump/dash might be good enough for gorlek
      LowerReach.HeatBaurFurnace, Sword OR Sentry=2
      LowerReach.HeatBaurFurnace, Hammer, Shuriken=1 OR Sentry=1 OR Flash=1
      LowerReach.HeatBaurFurnace, Glide, Shuriken=1 OR Flash=1 OR Sentry=1
    unsafe:
      #LowerReach.HeatBaurFurnace, Glide, Spear=1
      LowerReach.HeatBaurFurnace, Sword OR Hammer OR Glide
      Bash, Grenade=1, Glide # Use the plant as a platform
      SentryJump=1  # you actually want a weaker jump to land on top of the plant, a strong one will send you sailing over it. Weapon stalls from there
      Bash, Sword OR Hammer OR DoubleJump OR Dash OR Glide OR Spear=1 OR Shuriken=1 OR Blaze=1 OR Flash=1 OR Sentry=1
      DoubleJump, TripleJump, Sword OR Hammer  # you first need to get on the plant on the left
      Dash, DoubleJump, Damage=20, Hammer OR Sword  # djump+upslash+ dash in the spikes, grab the plant then djump + upslash to reach the left wall. Sword much harder, need to get a ramp

  pickup LowerReach.AboveBaurLowerEX:
    moki:
      Launch
      LowerReach.CoolBaurFurnace, Bash, Grenade=1  # seemed a bit hectic without cooling the furnace
      DoubleJump, Bash, LowerReach.HeatBaurFurnace OR Grenade=1  # use a grenadebash if you can't use the tongue plant
    gorlek:
      LowerReach.HeatBaurFurnace, Bash, Dash OR DoubleJump OR Glide  # have fun with the snaptraps
      Bash, Grenade=1 OR SentryJump=1
      SentryJump=2
    kii:
      DoubleJump, TripleJump  # Climbing frozen tongue with TripleJump, tjump from the left wall into the xp
      LowerReach.HeatBaurFurnace, Bash, Sword OR Hammer OR Spear=1 OR Shuriken=1 OR Blaze=2 OR Flash=1 OR Sentry=1
      LowerReach.HeatBaurFurnace, DoubleJump, Dash OR Sword OR Hammer OR Sentry=2
    unsafe:
      SentryJump=1, DoubleJump  # sjump, climb the left wall then djump + up slash + weapon stall to reach the xp
      Bash  # jump repeatedly under the left side of the snaptrap to aggro the spitter. yes, really.
      DoubleJump, Dash  # From the left of the frozen tongue, dash ramp+doublejump+dash. Jump off the tongue asap, djump+dash. Climb the left wall then djump + dash
      LowerReach.HeatBaurFurnace, Sword, Hammer, Sentry=2, Damage=20  # pogo the mortar, climb the left wall then sentry+hammer upslash (you'll get a dboost there). Land on the ledge then jump, hammer upslash, sword hover+sentry at the end
      LowerReach.HeatBaurFurnace, Dash, Sword, Hammer OR Shuriken=1 OR Flash=1 OR Sentry=1  # pogo the mortar once to go to the left wall and a second time to climb the wall. upslash+dash+energy from there
  pickup LowerReach.AboveBaurUpperEX:
    moki:
      Launch
      LowerReach.HeatBaurFurnace, DoubleJump, Dash, Bash
    gorlek:
      LowerReach.HeatBaurFurnace, DoubleJump, Bash
    kii:
      LowerReach.HeatBaurFurnace, DoubleJump, TripleJump OR Sword OR Hammer
      LowerReach.HeatBaurFurnace, Bash, Damage=20, Sword OR Hammer OR Glide OR Dash OR Spear=1 OR Shuriken=1 OR Blaze=2 OR Flash=1 OR Sentry=1  # land in the spikes near the mortar before it shoots then bash it and its projectile
    unsafe:
      DoubleJump, TripleJump  # I hope you'll hate that path as much as I do so it can stay in unsafe for ever
      LowerReach.HeatBaurFurnace, SentryJump=2, DoubleJump OR Damage=20  # First jump into the spikes near the shooter, can use lower jump to snaptrap - wall - weapon stall to spikes, then sentry up from spikes to the tongue plant
      LowerReach.HeatBaurFurnace, SwordSJump=2  # Pogo the shooter to make it to the left wall, move a bit away from it then sjump+upslash to reach the tongue
      LowerReach.HeatBaurFurnace, SentryJump=1, Dash  # up slash + dash to reach the left wall. Move a bit away from it, sjump to reach the tongue
      LowerReach.HeatBaurFurnace, Bash  # jump repeated under the left side of the snaptrap to aggro the spitter. On the second snaptrap, bash the projectile upwards then jump to it and bash to AboveBaurLowerEX. If you stayed long enough on the snaptrap, the shooter should shot a new projectile which you can use to grab the tongue.
      LowerReach.HeatBaurFurnace, Dash, Sword, Hammer OR Shuriken=2 OR Flash=2 OR Sentry=2  # pogo the mortar once to go to the left wall and a second time to climb the wall. upslash+dash+energy from there
  conn LowerReach.Icefall:
    moki: LowerReach.HeatBaurFurnace OR DoubleJump OR Launch
    gorlek: Dash
    kii:
      Bash, Grenade=1  #@validator might be ok for gorlek
      Sword OR Hammer OR Sentry=2 OR Shuriken=2  # with hammer/sword: upslash before grabing the frozen tongue, jump out of it then weapon stall
    unsafe:
      Bash  # jump to aggro the spitter (or use grenade) and catch high up on the frozen tongue, then jump off quickly
  conn LowerReach.Central:
    moki, LowerReach.Lever:
      Bash, DoubleJump OR Dash OR Glide
      Launch
    gorlek, LowerReach.Lever:
      DoubleJump, TripleJump OR Dash
      Glide, DoubleJump OR Dash
    kii, LowerReach.Lever:
      Sword, Spear=1 OR Shuriken=1 OR Blaze=2 OR Flash=1 OR Sentry=1 OR Damage=20
      Hammer, Shuriken=1, Damage=20
      Bash, Sword OR Hammer OR Shuriken=1 OR Blaze=2 OR Flash=1 OR Sentry=1 OR Damage=20
      Glide, Sword OR Hammer OR Damage=20
      Dash, Sword OR Hammer OR Sentry=2 OR Damage=20
      DoubleJump, Sword OR Sentry=2 OR Damage=20
    unsafe, LowerReach.Lever:
      Hammer, Damage=20, Spear=1 OR Blaze=1 OR Flash=1 OR Sentry=1
      Glide, Spear=1 OR Sentry=1 OR Shuriken=1 OR Flash=1
      Dash, Shuriken=1 OR Sentry=2  # Dash on the small wall from the branch where the lantern is attached, dash again then stall with sentry/shuriken
  conn LowerReach.Entry: free
  
anchor LowerReach.Icefall at -448, -3999:  # Where you drop the rock on Baur's nose
  refill Checkpoint
  refill Energy=3:
    moki: BreakCrystal

  state LowerReach.BearBridgeBroken:
    moki: LowerReach.BearSneezed  # the game behaves weird when dropping the rock on Baur
  state LowerReach.LeftFurnace:
    moki:
      Grenade=1, Bash, DoubleJump OR Dash OR Glide  # Grenade to light the furnace
      Grenade=1, Launch  # Grenade to light the furnace
      Grenade=1, Grapple, DoubleJump  # Grenade to light the furnace
    gorlek:
      Grenade=1, Bash
      Grenade=1, Grapple, Dash OR Glide OR Sword OR Hammer  # Weapon stall after grabing the plant. Use sword/hammer to combat the Bees as well
      Grenade=1, SentryJump=1, Combat=Nest
    kii:
      Grenade=1, Combat=Nest, Damage=20  # Damage boost on the spikes on the frozen waterfall
      Grenade=1, DoubleJump, TripleJump, Combat=Nest  #@validator Might be ok for gorlek
      Grenade=1, Grapple, Spear=1 OR Shuriken=1 OR Flash=1 OR Sentry=1
    unsafe:
      Grenade=1, DoubleJump, Combat=Nest

  pickup LowerReach.IcefallOre:
    moki, LowerReach.LeftFurnace:
      Bash, Grapple OR Launch  # bash the enemies
      Combat=2xSlug, Grapple, Damage=10, DoubleJump OR Dash  # grapple past the enemies and probably get hit by them
      Water, Launch  # swim past the enemies
    gorlek, LowerReach.LeftFurnace:
      Water, WaterDash, DoubleJump, TripleJump
      Bash
      Grapple, Damage=10, Sword OR Hammer OR DoubleJump OR Dash OR Glide  # weapon stall needed, probably get hit by wasps
      Launch, Damage=10
    kii, LowerReach.LeftFurnace:
      Launch
      Grapple, Sword OR Hammer OR DoubleJump OR Dash OR Glide OR Spear=1 OR Shuriken=1 OR Flash=1 OR Sentry=1
      WaterDash, DoubleJump, Water, Sword OR Hammer OR Spear=1
      WaterDash, DoubleJump, Damage=20, TripleJump OR Sword OR Hammer OR Spear=1 OR Flash=1 OR Sentry=1  #@validator the tjump variation should be fine for gorlek
      DoubleJump, TripleJump, Sword OR Hammer  # land on the snaptrap and tjump+upslash from there. Sword/Hammer can deal with the combat. With sword, you can make the path easier by pogoing a fish or hitting mosquitos but it's not mandatory.
      DoubleJump, Dash, Sword OR Hammer  # can hit the skeetos/nest with sword to reset djump but not mandatory.
      DoubleJump, TripleJump, Dash, Combat=Nest  # bait the second snaptrap, coyote dash+dash+tjump from there
      DoubleJump, TripleJump, Combat=Nest, Sentry=3 OR Shuriken=2  # bait the second snaptrap, tjump+energy weapon from there
      DoubleJump, TripleJump, Glide, Combat=Nest, Spear=1 OR Shuriken=1 OR Flash=1 OR Sentry=1 OR Water OR Damage=20
    unsafe, LowerReach.LeftFurnace:
      # DoubleJump, Glide, Sword  # pogo the fish, land on the snaptrap. from the second snaptrap, glide+djump+upslash
      DoubleJump, Sword  # reset your djump by hitting the nest with sword
      DoubleJump, Dash, Combat=Nest, Spear=1 OR Shuriken=1 OR Flash=1 OR Sentry=1 OR Damage=40  # bait the second snaptrap, dash ramp on the snaptrap then dash+djump.
      DoubleJump, TripleJump, Combat=Nest, Glide OR Water OR Damage=20  # with glide, glide jump
      Combat=Nest, SwordSJump=1, DoubleJump, TripleJump  # running sjump +tjump+upslash
      Combat=Nest, HammerSJump=1, DoubleJump, TripleJump, Dash
  pickup LowerReach.IcefallEX:
    moki, LowerReach.LeftFurnace:
      DoubleJump, Bash  # bash the enemies
      Combat=2xSlug, DoubleJump, Grapple, Damage=10  # grapple past the enemies and probably get hit by them
      Combat=2xSlug, Water, DoubleJump, WaterDash  # swim past the enemies
      Launch
    gorlek, LowerReach.LeftFurnace:
      Water, WaterDash, DoubleJump
      Water, DoubleJump, TripleJump
      DoubleJump, TripleJump, Damage=20  # dboost in the poisonous water
      WaterDash, DoubleJump, Damage=20
      Grapple, DoubleJump
    kii, LowerReach.LeftFurnace:
      DoubleJump, TripleJump, Dash OR Hammer OR Shuriken=1 OR Flash=1 OR Sentry=1  # @validator dash variation might be gorlek
      DoubleJump, Damage=40  # dboost in poisonous water and spikes to reach snaptrap
      DoubleJump, Water, Damage=20  # dboost in spikes to reach the snaptraps
      DoubleJump, Dash, Hammer
      DoubleJump, Dash, Sword, Spear=1 OR Damage=20
      Grapple, Hammer
      Grapple, Damage=20, Dash OR Glide OR Sword OR Spear=2 OR Shuriken=2 OR Blaze=2 OR Flash=2 OR Sentry=2  # dboost to get the pickup
      Grapple, Spear=1, Dash OR Glide OR Sword OR Shuriken=2 OR Blaze=2 OR Flash=2 OR Sentry=2 # Spear to reach the pickup
      Grapple, Spear=3
      WaterDash, Hammer, Damage=20 OR Water
      Water, WaterDash, Spear=1 OR Damage=20
      WaterDash, Damage=20, Spear=1 OR Damage=20  # dboost or spear to reach the pickup
      # Pogo a fish
      Sword, Water, Hammer OR Spear=1 OR Damage=20
      Sword, Damage=20, Hammer OR Spear=1 OR Damage=20
      Sword, DoubleJump
      Sword, Dash, Hammer OR Spear OR Damage=20
    unsafe, LowerReach.LeftFurnace:
      Combat=Nest, SwordSJump=1, DoubleJump OR Dash OR Glide
      Combat=Nest, SentryJump=1, Glide, Dash OR DoubleJump
      Combat=Nest, SentryJump=1, Dash, DoubleJump
      Grapple, Dash OR Glide:
        Blaze=1 OR Sentry=1 OR Flash=1  # bait the snaptrap, jump of it so it returns to its highest point then jump again+energy to reach the pickup
      Bash
      Grapple, Sword
      Sword, Water OR Dash OR Damage=20  # Pogo a fish
      Water, WaterDash, Damage=20 OR Hammer
      WaterDash, Damage=20, Sword OR Hammer OR Spear=1 OR Damage=20
      Water, WaterDash, Flash=1 OR Sentry=1 OR Spear=1
      DoubleJump, Damage=20, Hammer OR Spear=1  # dboost in poisonous water, djump+upslash/spear to walljump of the left side of the snaptrap
      
  conn LowerReach.AboveEntry:
    moki: LowerReach.HeatBaurFurnace OR DoubleJump OR Launch
    gorlek: Dash
    kii:
      Glide OR Sword OR Hammer OR Sentry=3  # From the same height as the water
      Bash  # Bait a skeeto
  conn LowerReach.Entry: free

anchor LowerReach.Central at -335, -4010:  # After the lever door
  refill Checkpoint

  pickup LowerReach.AboveDoorEX:
    moki:
      LowerReach.CentralFurnace, DoubleJump, Dash, Bash OR Hammer OR Spear=1
      LowerReach.CentralFurnace, Bash, Grenade=1
      Launch
    gorlek:
      Bash, Grenade=1
      SentryJump=1
      LowerReach.Lever, DoubleJump, TripleJump
<<<<<<< HEAD
    kii:
=======
    unsafe:
>>>>>>> e1b5ed85
      Bash
      DoubleJump, Sword OR LowerReach.Lever  # pogo the slime or walljump off the door
      LowerReach.CentralFurnace, Hammer, DoubleJump OR Dash
      LowerReach.CentralFurnace, Sword, Dash, Spear=1
      LowerReach.CentralFurnace, Sword, Hammer, Spear=1 OR Shuriken=1 OR Flash=1 OR Sentry=1  # hammer upslash+sword full combo+energy weapon
    unsafe:
      DoubleJump, TripleJump
      Sword, Hammer, Flash=1 OR Sentry=1 OR Spear=1
      Grenade=1  # GrenadeJump=1
      Dash, DoubleJump, Sentry=1 OR Blaze=1 OR Spear=1 OR Flash=1 OR Shuriken=1  # Dash ramp from the ramp near the spikes otw to Lupo
  pickup LowerReach.LupoMap:
    moki, SpiritLight=150:
      Launch
      DoubleJump, Dash
      LowerReach.CentralFurnace, Bash, Grenade=1, DoubleJump OR Dash OR Glide
    gorlek, SpiritLight=150:
      DoubleJump, TripleJump
      SentryJump=1  # from the snaptrap
      LowerReach.CentralFurnace, Bash, Grenade=1  # just land on the little wall first
    kii, SpiritLight=150:
      Bash  # If you miss, you need to die at another anchor for the slime to respawn
      Sword, Dash OR DoubleJump
      Hammer, Dash OR DoubleJump
      DoubleJump, Glide, Shuriken=1 OR Flash=1 OR Sentry=1
      DoubleJump, Glide, LowerReach.Lever  # from LowerReach.AboveDoorEX
      DoubleJump, Sentry=2
    unsafe, SpiritLight=150:
      Grenade=1  # GrenadeJump=1
      DoubleJump, Shuriken=1
  pickup LowerReach.TPLeftEX:  # Be carefull it's not redundant with Central->OutsideTPRoom->TPLeftEX
    moki:
      Launch
      LowerReach.CentralFurnace, DoubleJump, Dash
      LowerReach.CentralFurnace, Bash, Grenade=1, DoubleJump OR Dash OR Glide
    gorlek:
      SwordSJump=2, Spear=1
      HammerSJump=2
      Bash, Grenade=2, Hammer OR Spear=1
      DoubleJump, TripleJump, LowerReach.Lever, Hammer OR Spear=1  # finish with an upswing
    kii:
      Bash, Hammer OR Spear=1  # Break the ceiling, bash the slime then the mortar projectile
      LowerReach.Lever, DoubleJump, Hammer
      LowerReach.Lever, DoubleJump, Spear=1, Dash OR Damage=20
      LowerReach.CentralFurnace, LowerReach.Lever, DoubleJump, Glide  # from LowerReach.AboveDoorEX
      LowerReach.CentralFurnace, DoubleJump, Glide, Shuriken=1 OR Flash=1 OR Sentry=1
      LowerReach.CentralFurnace, Bash, Sword  # use sword to stall in the air
      LowerReach.CentralFurnace, DoubleJump, TripleJump OR Sword OR Hammer OR Sentry=5
      LowerReach.CentralFurnace, Dash, Sword OR Hammer
    unsafe:
      LowerReach.Lever, DoubleJump, Sword, Spear=1  # Pogo the mortar projectile once it hit the snaptrap
      Grenade=2, Hammer OR Spear=1  # GrenadeJump=2, Hammer OR Spear=1
      LowerReach.CentralFurnace:
        Dash, Glide, Shuriken=1 OR Flash=1 OR Sentry=1
        Bash

  conn LowerReach.SecondSoup: free
  conn LowerReach.OutsideTPRoom:
    moki:
      Launch
      LowerReach.CentralFurnace, DoubleJump, Dash, Bash
      LowerReach.CentralFurnace, Bash, Grenade=1
    gorlek:
      SwordSJump=3, Spear=1
      HammerSJump=4
      Spear=1, Bash, Grenade=1, DoubleJump OR Dash OR Damage=20
      Spear=1, Bash, Grenade=2
      Hammer, Bash, Grenade=2, DoubleJump OR Dash OR Damage=20
      Hammer, Bash, Grenade=3
      LowerReach.CentralFurnace, DoubleJump, TripleJump OR Dash  # stand on the tongue plant
    kii:
      Bash, Hammer OR Spear=1
      LowerReach.Lever, DoubleJump, Hammer
      LowerReach.Lever, DoubleJump, TripleJump, Spear=1
      Sword, DoubleJump, TripleJump, Spear=1  # Pogo the slime
      Sword, DoubleJump, Hammer  # Pogo the slime
      LowerReach.CentralFurnace, Bash  # move the purple slug to the right first
      LowerReach.CentralFurnace, DoubleJump, Hammer OR Sword  # Might want to add Damage=10 because mortar shot is hard to avoid
      LowerReach.CentralFurnace, Dash, Hammer  # coyote dash->upslash->dash, land on snaptrap or near lupo to refresh upslash. From the top of the tongue, jump->upslash->dash->hammer hover
      LowerReach.CentralFurnace, Dash, Sword, Shuriken=1 OR Flash=1 OR Sentry=1  # coyote dash->upslash->dash, land on snaptrap or near lupo to refresh upslash. From the top of the tongue, jump->upslash->dash->sword combo->energy weapon
    unsafe:
      Grenade=2, DoubleJump, Hammer OR Spear=1  # GrenadeJump=2, DoubleJump, Hammer OR Spear=1
      LowerReach.CentralFurnace, SentryJump=2
      LowerReach.CentralFurnace, Dash, Sword  # coyote dash->up slash->dash->weapon stall to grab the tongue. pass through the tongue ennemy from the right with downslashes
  conn LowerReach.Entry:
    moki, LowerReach.Lever:
      DoubleJump, Dash OR Glide
      Launch
    gorlek, LowerReach.Lever: DoubleJump OR Dash OR Damage=20
    kii, LowerReach.Lever:
      Hammer # upslash + hover
      Bash # bash the slime near the spikes then bash glide to the lantern
      Shuriken=1
      Sword, Glide
    unsafe, LowerReach.Lever: 
      Sword
      Glide, Spear=1 OR Flash=1 OR Sentry=1

anchor LowerReach.OutsideTPRoom at -311, -3970:  # To the left of the teleporter room
  refill Checkpoint
  refill Full:  # use the teleporter
    moki: Grenade=1
    gorlek: SentryBurn=1
  refill Health=1
  refill Energy=3:
    moki: BreakCrystal

  pickup LowerReach.AboveDoorEX:
    moki: Bash OR Hammer OR Spear=1
    unsafe: Sentry=1  #Sentry redirect
  pickup LowerReach.LupoMap:
    moki: SpiritLight=150, DoubleJump OR Dash OR Glide OR Launch
    gorlek: SpiritLight=150  # not too hard to do damageless, slide down the tongue plant and land on the little wall
  pickup LowerReach.TPLeftEX:
    moki:
      Bash, DoubleJump OR Dash OR Glide
      Launch
    gorlek:
      Glide OR SentryJump=1
      DoubleJump, Dash OR TripleJump OR Sword OR Hammer
      Dash, Sword OR Hammer
    kii: 
      DoubleJump OR Dash OR Sword OR Hammer OR Sentry=2
      Bash, Grenade=1  # from the ledge next to breakable floor, might be good for gorlek
    unsafe: free  # Pause float
      #Grenade=1  # GrenadeJump=1
      #Bash
  pickup LowerReach.HiddenOre:
    moki:
      Launch
      LowerReach.CentralFurnace, DoubleJump, Bash, Dash OR Glide OR Grenade=1
    gorlek:
      LowerReach.CentralFurnace, DoubleJump, Bash OR SentryJump=1
    kii:
      Sword, DoubleJump, TripleJump  # pogo the mortar
      Bash, DoubleJump, TripleJump OR Dash OR Glide OR Sword OR Hammer OR Spear=1 OR Shuriken=1 OR Flash=1 OR Sentry=1 # jump on the tongue, let ori slide down then double jump again and go for the right wall
      Bash, DoubleJump, TripleJump OR Dash OR Glide OR Sword OR Hammer OR Spear=1 OR Shuriken=1 OR Flash=1 OR Sentry=1 # jump on the tongue, let ori slide down then double jump again and go for the right wall
      LowerReach.CentralFurnace, Bash, Grenade=1  # bash the mortar so you can reach your grenade from higher
      LowerReach.CentralFurnace, Bash, Dash OR Sword OR Hammer OR Spear=1 OR Shuriken=1 OR Blaze=1 OR Flash=1 OR Sentry=1  # stand near to the mortar, bash it then its projectile to reach the snaptrap. Use your option once it oppens again.
    unsafe:
      LowerReach.CentralFurnace, Bash  # stand beside the spitter, bash off it once it shoots, then again off the projectile
      SentryJump=1
      DoubleJump, Damage=20, TripleJump OR Sword  # jump onto the spikes then up to the snaptrap. Jump on the tongue, let ori slide down then double jump again and go for the right wall

  conn LowerReach.SecondSoup: free
  conn LowerReach.Central:
    moki: DoubleJump OR Dash OR Bash OR Glide OR Launch OR Hammer OR Spear=1
    gorlek: free
  conn LowerReach.BelowTokk:
    moki:
      DoubleJump, Dash, Bash  # bash the squonkey
      DoubleJump, Bash, Grenade=1  # bash the squonkey
      Launch
    gorlek:
      SentryJump=1, DoubleJump  # use weapon stall as well
      Bash, Grenade=1, Dash OR Glide  # use the spitter projectile to get a higher bash off your grenade
    kii:
      Bash, Dash OR DoubleJump OR Sword OR Hammer
      DoubleJump, TripleJump  # Need to start jumping just under the energy cristal to get to the first snaptrap
    unsafe:
      DoubleJump, Damage=40
      Bash
      # !!!never tested for this connection, moved from 'conn UpperReach.KeystoneRoom'!!!
      # SentryJump=1, DoubleJump, LowerReach.CentralFurnace  # djump+dash from the frozen snaptrap / bait the last snaptrap and double jump + use weapon to stall in the air
      # HammerSJump=1, DoubleJump, Glide  # double jump+upslash from the plant to get near the burrow section, climb it then glide to the right

anchor LowerReach.BelowTokk at -296, -3944:
  refill Checkpoint

  conn LowerReach.OutsideTPRoom: free
  conn UpperReach.KeystoneRoom:
    moki:
      DoubleJump, Dash, Bash  # bash the squonkey
      DoubleJump, Bash, Grenade=1  # bash the squonkey
      Launch
    gorlek:
      SentryJump=1, DoubleJump
      DoubleJump, Dash
      Bash, Dash OR Glide OR DoubleJump  # bash the squonkey
      #@validator these paths might be gorlek
      #LowerReach.CentralFurnace, DoubleJump, Sword
      #Bash, Sword 
    kii:
      Sword  # Pogo the mantis
      Hammer, DoubleJump OR Dash
      Bash, Hammer OR Shuriken=1 OR Sentry=2  # Bash the mantis, use the other things to get to the mantis
      DoubleJump, TripleJump  #@validator might be gorlek
      LowerReach.CentralFurnace, Combat=Mantis, DoubleJump, Sentry=2
      LowerReach.CentralFurnace, Combat=Mantis, DoubleJump, Glide, Spear=1 OR Shuriken=1 OR Flash=1 OR Sentry=1
      LowerReach.CentralFurnace, Combat=Mantis, Dash, Shuriken=1 OR Blaze=1 OR Flash=1 OR Sentry=1  # coyote dash from the snaptrap
    unsafe:
      LowerReach.CentralFurnace, Combat=Mantis, Dash, Spear=1 OR Blaze=1
  conn UpperReach.BurrowArea:
    moki, Burrow:
      DoubleJump, Dash, Bash  # bash the squonkey
      DoubleJump, Bash, Grenade=1  # bash the squonkey
      Launch
    gorlek, Burrow:
      SentryJump=1, DoubleJump
      DoubleJump, TripleJump
      Bash, Dash OR Glide OR DoubleJump  # bash the mantis
      #@validator these paths might be gorlek
      #LowerReach.CentralFurnace, DoubleJump, Sword
      #Bash, Sword 
    kii, Burrow:
      Sword  # Pogo the mantis
      Bash, Hammer OR Shuriken=1 OR Sentry=2
      DoubleJump, Hammer
      DoubleJump, Combat=Mantis, Damage=20
      LowerReach.CentralFurnace, DoubleJump, Combat=Mantis, Dash OR Spear=1 OR Shuriken=1 OR Flash=1 OR Sentry=1  #@validator Dash might be gorlek
      LowerReach.CentralFurnace, Dash, Hammer
    unsafe, Burrow:
      LowerReach.CentralFurnace, Combat=Mantis, Dash, Spear=1 
anchor LowerReach.Teleporter at -259, -3962:
  refill Full

  conn Teleporters: free
  conn LowerReach.OutsideTPRoom:
    moki: Grenade=1
    gorlek: SentryBurn=1
  conn LowerReach.East:
    moki: LowerReach.TPLantern

# checkpoint at -296, -3944

anchor LowerReach.SecondSoup at -316, -4037:  # Next to the soup below the teleporter
  state LowerReach.CentralFurnace:
    moki:
      Combat=ShieldMiner, DoubleJump, Dash, Bash, Flap
      Grenade=1, Combat=ShieldMiner OR Bash OR Burrow OR Launch
    gorlek:
      Bash, Flap, Combat=ShieldMiner OR Dash OR Launch
      Grenade=1, DoubleJump OR Dash OR Glide
    kii:
      Grenade=1
      Bash, Flap

  pickup LowerReach.MeltIceEX:
    moki: Grenade=1
    gorlek:
      Bash, Flap
      SentryBurn=1
  pickup LowerReach.BurrowEX:
    moki: Burrow, DoubleJump OR Dash OR Glide OR Launch
    gorlek: Burrow  # TP out

  conn LowerReach.Central:
    moki:
      DoubleJump, Bash, Flap OR Grenade=1
      DoubleJump, Burrow
      Launch
    gorlek:
      DoubleJump, Bash
      Bash, Dash, Grenade=1 OR Flap  # With flap, need to juggle the projectile
      SentryJump=1
    kii:
      Burrow, DoubleJump  # @validator probably gorlek
      Burrow, Dash, Sword OR Hammer OR Spear=1 OR Shuriken=1 OR Flash=1 OR Sentry=1
      DoubleJump, TripleJump OR Sword OR Hammer OR Spear=1 OR Shuriken=1 OR Flash=1 OR Sentry=1  # @validator tjump/sword/hammer might be gorlek
      Bash, Grenade=1 OR Flap  # Bash the ShieldMiner before bashing your grenade or soup's projectile
      Dash, Sword  # Pogo the ShieldMiner
    unsafe:
      Burrow, Sentry=4  # 1 sentry to reach the left wall + 2 to reach the snaptrap + 1 to reach the checkpoint
      Bash, Grenade=1 OR Flap  # Bash the ShieldMiner before bashing your grenade or soup's projectile
      DoubleJump
  conn LowerReach.WindChannel:
    moki:
      Combat=ShieldMiner OR Bash OR Launch
      Burrow, DoubleJump OR Dash OR Glide
    kii: free  # jump over the ShieldMiner from the soup

anchor LowerReach.WindChannel at -256, -4035:  # The furnace left of the wind channel connecting to east reach
  refill Checkpoint
  refill Energy=3:
    moki, BreakCrystal:
      Combat=ShieldMiner, DoubleJump OR Dash
      Bash OR Launch
    gorlek: BreakCrystal

  state LowerReach.CentralFurnace:
    moki: Grenade=1

  state LowerReach.WindLantern:
    moki: Grenade=1, Combat=ShieldMiner
    gorlek:
      Grenade=1  # wait for the gorlek to get closer to the platform
      SentryBurn=1, DoubleJump OR Launch OR SentryJump=1  # may require a little luck to get the sentry close enough
      SentryJump=1
    unsafe:
      Flap, Bash, Dash  # Juggle the soup projectile
      SentryBurn=1, Bash OR Hammer

  pickup LowerReach.BelowLupoEX:
    moki:
      DoubleJump, Bash, Grenade=1
      Launch
      LowerReach.CentralFurnace, DoubleJump OR Dash
    gorlek:
      SentryJump=1, DoubleJump OR Dash OR Damage=20  # sjump from the frozen plant
      Grenade=1, Bash, Damage=20
      LowerReach.CentralFurnace, Damage=20, Glide OR Sword OR Hammer
    kii:
      LowerReach.CentralFurnace, Damage=20 OR Glide OR Sword OR Hammer
    unsafe:
      Flap, Bash, Damage=20 OR DoubleJump OR Dash OR Sword OR Glide  # Use the soup projectile
      SentryJump=1  # sjump from the frozen plant then upslash
  pickup LowerReach.BreakWallEX:
    moki, BreakWall=20:
      Combat=ShieldMiner OR Bash OR Launch
      DoubleJump, Dash OR Glide
    kii: BreakWall=20  # jump over the gorlek when it's near the anchor
  pickup LowerReach.WindBottomEX:
    moki: LowerReach.WindLantern, Glide
    gorlek, LowerReach.WindLantern:
      Damage=20, Launch OR SentryJump=1
    kii, LowerReach.WindLantern:
      DoubleJump, Damage=80
      DoubleJump, Damage=40, TripleJump OR Dash
    unsafe: 
      LowerReach.WindLantern  # TP out
      #LowerReach.WindLantern, Damage=20
  pickup LowerReach.WindHiddenEX:
    moki: LowerReach.WindLantern, Glide
    gorlek:
      Launch, Damage=20, Glide
      SentryJump=2, Damage=20, DoubleJump OR Dash  # sjump, damage boost (the spikes wont hit Ori after landing on them), sjump again then upsalsh to reach the right wall then sword combo to reach the pickup and tp out
      DoubleJump, TripleJump, SentryJump=1, Damage=20  # same as above, triple jump + up slash to get to the right wall then jump into the spikes to avoid the first sjump
      Launch, DoubleJump OR Dash OR Sword
    kii:
      Launch, Glide OR Damage=40
      DoubleJump, TripleJump, Damage=60, Hammer OR Bash  # with bash, bash the gorlek and TP out.
    unsafe:
      Launch  # TP out
      DoubleJump, TripleJump, Damage=20, Sword OR Hammer OR Bash  # tjump + upslash/bash the gorlek to climb the right wall, tjump to the left spiky wall, iframe to wjump and tjump again to wjump from the wall just above and tjump again to the ice wall<
      SentryJump=2, Damage=20, DoubleJump OR Dash  # sjump, damage boost (the spikes wond t hit Ori after landing on them), sjump again then upsalsh to reach the right wall then sword combo to reach the pickup and tp out
      DoubleJump, TripleJump, SentryJump=1, Damage=20  # same as above, triple jump + up slash to get to the right wall then jump into the spikes to avoid the first sjump

  conn LowerReach.SecondSoup:
    moki:
      Combat=ShieldMiner, DoubleJump OR Dash OR Glide
      Bash, Grenade=1
      Launch
    gorlek: Bash OR Combat=ShieldMiner
    kii: DoubleJump
    unsafe: Damage=10
  conn LowerReach.SoupMoki:
    moki: LowerReach.WindLantern, Glide  # grenade to light the lantern
    gorlek: Launch, DoubleJump OR Dash OR Sword OR Hammer OR Damage=20
    kii: Launch, Spear=1 OR Shuriken=1 OR Flash=1 OR Sentry=1 
    unsafe:
      Launch
      DoubleJump, TripleJump, Damage=40, Sword OR Hammer OR Bash
      DoubleJump, Grenade=1, Damage=40  # Grenade jumps

# checkpoint at -223, -4043

anchor LowerReach.SoupMoki at -240, -3989:  # Below the reach teleporter, where you hand delicious marshclam soup to a moki (or alternatively extuingish his fireplace...)
  refill Energy=4:
    moki: BreakCrystal

  quest LowerReach.HandToHandHat:
    moki: GladesTown.HandToHandSoup

  pickup LowerReach.WindHiddenEX:
    moki:
      DoubleJump, Dash, Glide
      Launch, Glide
    gorlek: DoubleJump OR Dash OR Glide OR Launch OR Damage=20  # TP out
    unsafe:
      Sword OR Flash=1 OR Sentry=1 OR Shuriken=1
      Bash, Grenade=1

  conn LowerReach.WindChannel:
    moki: Glide
    gorlek: DoubleJump OR Dash OR Launch OR Sword OR Hammer OR Damage=20
    kii: free  # Can use Spear, Shuriken, Blaze, Flash, Sentry to slow you down if the free connection is too hard
  conn LowerReach.East:
    moki:
      Bash, Grenade=1, DoubleJump, Dash
      Launch
    gorlek:
      Bash, Grenade=1, DoubleJump, TripleJump OR Dash
      Bash, Grenade=1, Damage=20, DoubleJump, Glide OR Sword
      SentryJump=1, DoubleJump, TripleJump OR Dash
      SentryJump=1, Damage=20, DoubleJump, Glide OR Sword
    kii:
      Bash, Grenade=1 OR DoubleJump OR Dash OR Sword 
      Bash, Hammer, Shuriken=1 OR Flash=1 OR Sentry=1
    unsafe:
      SentryJump=1
      Bash, Hammer, Spear=1
      Bash, Glide, Spear=1 OR Shuriken=1 OR Sentry=1
      DoubleJump, TripleJump, Dash OR Sword  # climb the wall near the moki, dash then triple jump to the wall to reset your jumps and dash + triple jump to reach the plant. With sword, pogo the fire, triple jump + upslash to reach the wall to reset your jumps then sword jump to the plant

anchor LowerReach.East at -223, -3967:  # To the right side outside the teleporter
  refill Full:  # use the teleporter
    moki: LowerReach.TPLantern

  state LowerReach.TPLantern:  # Most paths redundant with Snowball
    kii: Grenade=1  # Climb up from the closed door

  conn LowerReach.Teleporter:
    moki: LowerReach.TPLantern
  conn LowerReach.Snowball:
    moki:
      Bash, Grenade=2, DoubleJump, Dash OR Glide  # The first Grenade may hit the enemy
      Launch
    gorlek:
      Bash, Grenade=1, DoubleJump OR Dash OR Glide OR Sword OR Hammer
      SentryJump=1, DoubleJump, TripleJump, Grenade=1 OR Spear=1  # drop the slime for leniency
      SentryJump=1, DoubleJump, Dash, Grenade=1 OR Spear=1  # drop the slime for leniency
    kii:
      Bash, Grenade=1
      DoubleJump, TripleJump, Combat=WeakSlug, Dash OR Glide OR Sword OR Hammer OR Spear=1 OR Shuriken=1 OR Blaze=1 OR Flash=1 OR Sentry=1
    unsafe:
      Bash  # Bash the slime
      SentryJump=1
      DoubleJump, TripleJump
  conn LowerReach.SoupMoki: free

anchor LowerReach.Snowball at -182, -3968:  # At the ledge above the snowball ice wall
  refill Checkpoint

  state LowerReach.TPLantern:  # The slug despawns from the nearby checkpoint
    moki: Grenade=1, Combat=WeakSlug OR Bash
    gorlek:
      Grenade=1
      SentryBurn=1, SentryJump=1
      SentryBurn=1, DoubleJump, TripleJump
      SentryBurn=1, Launch
    kii:
      SentryBurn=1, Bash
      SentryBurn=1, DoubleJump, Hammer  # djump+upslash+sentry
    unsafe:
      SentryBurn=1, DoubleJump, Sword  # The slime won't respawn if you activated the checkpoint
  state LowerReach.RolledSnowball:
    moki: Grenade=1, Combat=Mantis OR Bash
    gorlek:  # Sentry to melt the ice
      SentryBurn=1, Launch
      SentryBurn=1, DoubleJump, TripleJump, Glide
    kii:
      SentryBurn=1, Bash, DoubleJump OR Glide OR Hammer
      SentryBurn=1, Bash, Dash, Damage=20
    kii:
      SentryBurn=1, DoubleJump, TripleJump, Dash OR Sword OR Hammer OR Sentry=2 OR Damage=20  # Jump from the branch above the ice, triple jump to get close enough, sentry to melt the ice then return to safety
    unsafe:
      SentryBurn=1, Damage=20, SentryJump=1  # Jump in the spikes (won't damage Ori afterwards), sjump then sentry to melt the ice + sword combo to return to safety
      SentryBurn=1, DoubleJump, TripleJump, Shuriken=1 OR Blaze=1

  pickup LowerReach.SnowballHC:
    moki: LowerReach.RolledSnowball, Burrow, DoubleJump OR Dash OR Glide OR Launch OR Damage=20
    gorlek: LowerReach.RolledSnowball, Burrow  # Dash in the snow before exiting the burrow section to get momentum

  conn LowerReach.East:
    moki:
      Combat=WeakSlug, DoubleJump OR Dash OR Glide
      Bash, DoubleJump OR Dash OR Glide
      Launch
    gorlek:
      Bash, Grenade=1
      Sword OR Hammer
    kii:
      DoubleJump OR Dash OR Glide OR Spear=1 OR Shuriken=1 OR Blaze=1 OR Flash=1 OR Sentry=1
    unsafe:
      Bash  # Bash glide the slime which despawn if you respawn at the checkpoint
  conn LowerReach.SoupMoki: free
  conn LowerReach.PastSnowball:
    moki, LowerReach.RolledSnowball:
      DoubleJump OR Glide OR Launch
      Bash, Grenade=1, Dash
      Bash, Grenade=2
    gorlek: LowerReach.RolledSnowball, Dash OR Sword OR Hammer OR Damage=20  # Bash the running ennemy to avoid the damage boost
    kii: LowerReach.RolledSnowball, Bash OR Spear=1 OR Shuriken=1 OR Blaze=1 OR Flash=1 OR Sentry=1
    unsafe: LowerReach.RolledSnowball

anchor LowerReach.PastSnowball at -99, -3982:  # At the bashnade pedestal after rolling the snowball
  refill Checkpoint
  refill Energy=4:  # fast respawning crystal
    moki: BreakCrystal

  pickup LowerReach.RoofLeftEX:  #Have to solve after LowerReach.RolledSnowball 
    moki:  # intended path omitted in moki
      Launch, DoubleJump, Dash OR Glide
      Bash, Grenade=1, Launch
    gorlek:
      LowerReach.CoolEastFurnace, Bash, Grenade=2, DoubleJump, Dash, Glide  # intended path?
      Launch, DoubleJump  # Easier from under the snaptrap
    kii:
      Launch
      Bash, Grenade=2, DoubleJump, Dash
      LowerReach.HeatEastFurnace, Bash, Grenade=2, DoubleJump, Glide OR TripleJump OR Sword OR Hammer OR Spear=1 OR Shuriken=1 OR Flash=1 OR Sentry=1
    unsafe:
      DoubleJump, TripleJump, Dash OR Glide OR Sword OR Hammer OR Spear=1 OR Shuriken=1 OR Flash=1 OR Sentry=1
      SwordSJump=1, DoubleJump, TripleJump
      Bash, Grenade=2, DoubleJump, TripleJump OR Dash OR Glide
      SentryJump=1, DoubleJump, Dash
      DoubleJump, Grenade=1  # from the checkpoint, grenade jumps to the small wall under the spikes and grenade jumps again from there
  pickup LowerReach.RoofRightEX:
    moki: Launch  # intended path omitted in moki
    gorlek:
      LowerReach.CoolEastFurnace, Bash, Grenade=2
      SwordSJump=2
    kii:
      Bash, Grenade=2  # You have to time the second grenade throw just before the snaptrap open again
      Bash, Grenade=1, DoubleJump, Dash OR TripleJump # Climb on the right wall above the 2nd plant
    unsafe:
      SentryJump=1, DoubleJump  # Climb on the wall above the 2nd plant

  conn LowerReach.HalfwayIceCavern:
    moki:
      Bash, Grenade=1, DoubleJump, Dash, Glide
      Launch
    gorlek:
      SwordSJump=1, DoubleJump
      SwordSJump=3
      Bash, Grenade=1, DoubleJump, TripleJump OR Dash OR Glide
    kii:
      Bash, Grenade=3
      Bash, Grenade=2, DoubleJump OR Dash OR Sword OR Hammer OR Glide OR Shuriken=1 OR Flash=1 OR Sentry=1
      Bash, Grenade=1, DoubleJump, Sword OR Hammer OR Sentry=2
      Bash, Grenade=1, DoubleJump, Damage=20, Shuriken=1 OR Blaze=2 OR Flash=1 OR Sentry=1
      Bash, Grenade=1, Dash, Sword OR Hammer OR Sentry=2
      LowerReach.HeatEastFurnace, Bash, Grenade=1, DoubleJump, Shuriken=1 
      LowerReach.HeatEastFurnace, Bash, Grenade=1, DoubleJump, Blaze=1, Damage=20
      LowerReach.HeatEastFurnace, Bash, Grenade=1, Dash, Glide OR Spear=1 OR Shuriken=1 OR Blaze=1 OR Flash=1 OR Sentry=1 OR Damage=20
    unsafe:
      Bash, Grenade=1, DoubleJump, Damage=20
      SwordSJump=1, DoubleJump, Dash OR Glide
      Bash, Grenade=1, Dash, Sentry=1 OR Flash=1 OR LowerReach.HeatEastFurnace  # Need to walljump on the wall above the 2nd plant then dash, get a reset by touching the ceilin and dash a second time
  conn LowerReach.EastFurnace:
    gorlek: ShurikenBreak=20
  conn LowerReach.Snowball:
    moki, LowerReach.RolledSnowball:
      LowerReach.CentralFurnace, Combat=Lizard OR Bash
      Launch
    gorlek, LowerReach.RolledSnowball: DoubleJump
    kii, LowerReach.RolledSnowball: 
      LowerReach.CentralFurnace
      Dash, Hammer OR Spear=1
    unsafe, LowerReach.RolledSnowball:
      Hammer
      Bash  # use the lizard

# checkpoint at -60, -3987

anchor LowerReach.HalfwayIceCavern at -43, -3955:  # On the snaptrap halfway through the spiky ice cavern
# Going through that ice cavern in order to activate LowerReach.EastDoorLantern or going to LowerReach.SwimmingPool is horrible to find paths for, especially when using sjumps/bashnades
# That anchor is just so pathfinder have an easier time patfinding the horrible paths through that icy cavern.
  state LowerReach.EastDoorLantern:
    moki:
      Grenade=1, DoubleJump, Dash, Glide
      Grenade=1, Launch
    gorlek:
      DoubleJump, Grenade=1, Sword OR Hammer OR Glide OR Dash OR TripleJump
      SwordSJump=1, Grenade=1
      SentryBurn=1, Launch OR DoubleJump
    kii:
      Bash, Grenade=3
      Bash, Grenade=2, Dash OR Shuriken=1 OR Blaze=2 OR Flash=1 OR Sentry=1 OR Damage=20
      Grenade=1, DoubleJump OR Glide OR Sword OR Hammer
    unsafe:
      Bash, Grenade=2
      SentryJump=2, Grenade=1, Dash  # Need to use up slashes
      SentryBurn=1, SwordSJump=2
      
  conn LowerReach.SwimmingPool:
    moki:
      Glide, DoubleJump OR Dash
      Launch
    gorlek: Glide OR DoubleJump OR Dash OR Sword OR Hammer OR Damage=20
    kii: Shuriken=1 OR Blaze=2 OR Flash=1 OR Sentry=1

anchor LowerReach.SwimmingPool at -44, -4001:  # At the platform in the freezable water
  refill Energy=4:
    moki: BreakCrystal, LowerReach.CoolEastFurnace OR Water

  pickup LowerReach.FractureShard:
    moki: LowerReach.HeatEastFurnace, Water

  conn LowerReach.ArenaArea:
    moki, LowerReach.EastDoorLantern:
      LowerReach.CoolEastFurnace, Bash, Grenade=1
      Launch, LowerReach.CoolEastFurnace OR DoubleJump OR Dash OR Glide
    gorlek, LowerReach.EastDoorLantern:
      Launch  # Launch into the ceiling then into the wall near the energy cristal and again to the platform
      SentryJump=1, LowerReach.CoolEastFurnace
      SwordSJump=1, Water
      SwordSJump=2, DoubleJump, Glide
      LowerReach.HeatEastFurnace, WaterDash, Water, DoubleJump  # Wall jump from the right wall
    kii:
      Bash, Grenade=1, Damage=40  # bash the fish and worm to go faster and avoid taking one more dboost
      Bash, Grenade=1, Damage=20, WaterDash OR DoubleJump OR Dash OR Sword
      Bash, Grenade=1, Sword, DoubleJump OR Dash  # pogo the worm
      Bash, Grenade=1, DoubleJump, Dash, TripleJump OR Glide OR Hammer OR Sentry=2
      Bash, Grenade=2, Dash OR Glide OR DoubleJump OR Sword OR Shuriken=1 OR Sentry=2 OR Damage=20
      LowerReach.HeatEastFurnace, Bash, Water  # bash the fish under the door
      LowerReach.HeatEastFurnace, Bash, WaterDash, Damage=20, Damage=40
      LowerReach.HeatEastFurnace, WaterDash, Water, Hammer OR Spear=1  # Wall jump from the right wall
      LowerReach.HeatEastFurnace, WaterDash, Damage=20, Damage=20, Hammer OR Spear=1
      LowerReach.HeatEastFurnace, DoubleJump, TripleJump, Hammer, Water OR Dash OR Glide OR Sword OR Shuriken=1 OR Flash=1 OR Sentry=1 OR Damage=20  # tjump+ hammer upslash from the closed snaptrap to walljump on the left wall
      LowerReach.HeatEastFurnace, DoubleJump, TripleJump, Spear=1, Water OR Dash OR Glide OR Sword OR Sentry=3 OR Damage=20  # tjump+spear from the closed snaptrap to walljump on the left wall
    unsafe:
      SwordSJump=1, DoubleJump, TripleJump OR Dash OR Glide  # double jump from the platform, refill dash/jumps by slashing the energy cristal then sjump on the plant
      SwordSJump=2, DoubleJump OR Glide OR Dash
  conn LowerReach.EastFurnace:
    moki:
      Bash, Grenade=1
      Launch
    gorlek:
      DoubleJump, TripleJump  # Climb the right wall then jump to the left wall before double jumping again to the platform
      SwordSJump=1
      HammerSJump=1, Dash OR DoubleJump OR LowerReach.CoolEastFurnace
      LowerReach.HeatEastFurnace, WaterDash, DoubleJump, Water, Sword OR Hammer
      LowerReach.HeatEastFurnace, WaterDash, DoubleJump, Damage=20, Sword OR Hammer
    kii: 
      DoubleJump  # Precise wall jump on the right wall then wjump on the left wall
      LowerReach.HeatEastFurnace, Bash, Water OR Damage=100  # Bash the fish
      LowerReach.HeatEastFurnace, Bash, WaterDash, Water OR Damage=40

anchor LowerReach.EastFurnace at -61, -3987:  # At the furnace above the swimming pool
  refill Checkpoint
  
  state LowerReach.HeatEastFurnace:
    moki: Grenade=1
  state LowerReach.CoolEastFurnace:
    moki: Flap
  
  conn LowerReach.PastSnowball: 
    moki: BreakWall=20
  conn LowerReach.SwimmingPool: free

anchor LowerReach.ArenaArea at 44, -3992:  # To the left of the combat arena
  refill Checkpoint
  refill Health=1
  refill Energy=3:
    moki, BreakCrystal:
      DoubleJump, Dash
      Launch

  state LowerReach.ArenaBeaten:
    moki: Regenerate, Damage=40, Combat=3xShieldMiner+Hornbug+2xBee
    unsafe: Combat=3xShieldMiner+Hornbug+2xBee

  conn LowerReach.Trial:
    moki: LowerReach.ArenaBeaten
  conn LowerReach.LowerWispPath:
    moki, LowerReach.ArenaBeaten: Glide
    gorlek, LowerReach.ArenaBeaten: Launch, DoubleJump OR Dash OR Damage=20
    kii, LowerReach.ArenaBeaten:
      Launch
      DoubleJump, TripleJump
  conn LowerReach.SwimmingPool:
    moki, LowerReach.EastDoorLantern:
      LowerReach.CoolEastFurnace OR Water
      Launch, DoubleJump, Dash OR Glide
    gorlek, LowerReach.EastDoorLantern:
      DoubleJump, TripleJump, Glide
      DoubleJump, Dash, Glide, Sword
      Damage=20, DoubleJump OR Dash OR Glide OR Sword  # Swim in dirty water
      WaterDash, Damage=20, Hammer
      Launch  # refresh on wall above crystal
    unsafe, LowerReach.EastDoorLantern:
      Sword, DoubleJump OR Dash OR Glide  # Pogo something in the water
      DoubleJump, TripleJump, Dash

# checkpoint at just kidding, placed this mark because the refill logic below kind of sucks

anchor LowerReach.WindSpinners at 73,-3929:  # midway through the wind column above the combat arena
# This anchor is just so ArenaArea->WispsPath is easier to pathfind for
  conn LowerReach.LowerWispPath:
    moki:
      Glide, Grapple OR Launch
      Glide, DoubleJump, Bash, Grenade=1
    gorlek:
      Glide, SentryJump=1
      Glide, Bash, Grenade=1
      Glide, DoubleJump, TripleJump OR Dash
      Launch, DoubleJump, TripleJump OR Dash OR Damage=20  # Pass under the first spinner to reach the right wall, climb it and launch to the energy cristal
    kii:
      Launch, Dash OR Sword OR Hammer OR Damage=20  # Pass under the first spinner and launch to the wall above it
      Glide, DoubleJump, Hammer OR Damage=20
      DoubleJump, TripleJump, Damage=60  # 2 dboosts to reach the right wall, climb it, pass between the two spinners to reach the left wall, climb it and take a third dboost
      DoubleJump, TripleJump, Damage=40, Dash OR Sword OR Hammer OR Spear=1 OR Shuriken=1 OR Flash=1 OR Sentry=1  # pass under the 1st spinner by using tjump, dboost, tjump again and use your other mobility option to reach the right wall, climb it, pass between the two spinners to reach the left wall, climb it and take a third dboost
    unsafe:
      Glide, Dash, Hammer
      Launch, Spear=1 OR Shuriken=1 OR Sentry=1 OR Spear=1 OR Flash=1  # Pass under the first spinner and launch to the wall above it
      DoubleJump, TripleJump, Damage=20
      Bash, Grenade=1, DoubleJump, TripleJump  #Precise grenade throw above the first spinner, pass under the spinner to catch the grenade and bash glide to the right wall
  conn LowerReach.ArenaArea:
    moki: Glide, LowerReach.ArenaBeaten
    gorlek: LowerReach.ArenaBeaten

anchor LowerReach.LowerWispPath at 83, -3874:  # At the checkpoint just after the grappable plant
  refill Checkpoint
  refill Health=1:  # Requirements are here so you can return to the checkpoint afterwards
    moki:
      Grapple OR Launch
      Bash, Grenade=1  # wasted energy...
    gorlek:
      DoubleJump, TripleJump OR Dash
      SentryJump=1
    kii:
      DoubleJump, Hammer OR Damage=20
    unsafe:
      DoubleJump, Sword OR Hammer
      Dash, Hammer
  refill Energy=4:  # Requirements are here so you can return to the checkpoint afterwards
    moki:
      DoubleJump, Grapple
      DoubleJump, Bash, Grenade=1  # wasted energy...
      Dash, Damage=20, Grapple
      Dash, Damage=20, Bash, Grenade=1  # wasted energy...
      Launch
    gorlek:
      Grapple, Dash OR Glide OR Sword
      SentryJump=1
      Bash, Grenade=1, Dash OR Glide OR Sword
      DoubleJump, TripleJump OR Dash
    kii:
      Grapple, Hammer OR Spear=1 OR Shuriken=1 OR Blaze=1 OR Flash=1 OR Sentry=1
      DoubleJump, Hammer OR Damage=20
    unsafe:
      DoubleJump, Sword
      Dash, Hammer

  conn LowerReach.BridgeWispPath:  # The gorlek isn't here if you respawn at the chekpoint
    moki: Bash, Grenade=3 OR Launch
    gorlek: Launch, Bash OR SentryJump=1 OR Damage=20
    kii:
      Bash, Grenade=2
      Bash, Grenade=1, Glide OR Dash
      Bash, Grenade=1, DoubleJump, TripleJump OR Sword OR Hammer OR Spear=1 OR Shuriken=1 OR Blaze=1 OR Flash=1 OR Sentry=1
      Bash, DoubleJump, TripleJump, Damage=40
    unsafe:
      Bash, Grenade=1, DoubleJump
      Bash, DoubleJump, TripleJump, Damage=20
      Bash, SwordSJump=1
      Bash, HammerSJump=1, Glide OR DoubleJump OR Dash
  conn LowerReach.WindSpinners:
    moki: Glide
    gorlek: Launch, Damage=20
    kii: Launch OR DoubleJump OR Dash OR Sword OR Hammer OR Damage=20
    unsafe: free

# checkpoint at 80, -3805

anchor LowerReach.BridgeWispPath at 67, -3808:  # At the bridge checkpoint, next to the wind column
  refill Checkpoint
  
  conn LowerReach.SnowEscape:
    moki:
      Bash, Grenade=1, Glide, DoubleJump OR Grapple
      Glide, Launch
    gorlek:
      Launch
      Glide, SentryJump=1 OR DoubleJump OR Dash
      Bash, SwordSJump=1, DoubleJump, Dash OR TripleJump  # SentryJump to get on the right wall, use sword to air stall 2nd wind column.
      Bash, SwordSJump=2, Grapple  # SentryJump to get on the right wall at the 1st wind column
      Bash, Grenade=1, Glide
    kii:
      Bash, DoubleJump OR Dash OR Sword OR Hammer
      DoubleJump, TripleJump, Grapple OR Sword OR Hammer  # Climb the left wall then go to the right one. You can kill the slimes with weapons.
      DoubleJump, TripleJump, Sentry=2, Combat=2xWeakSlug # Climb the left wall then go to the right one
      DoubleJump, TripleJump, Sentry=2, Damage=10, Damage=10  # Climb the left wall then go to the right one. dboost through the slimes.
    unsafe:
      Bash, DoubleJump OR Dash OR Grapple OR Glide OR Sword OR Hammer OR Spear=1 OR Shuriken=1 OR Blaze=1 OR Flash=1 OR Sentry=1
      DoubleJump, TripleJump, Shuriken=2
  conn LowerReach.LowerWispPath:
    moki:
      Bash
      Combat=WeakSlug, Combat=Miner
    gorlek: free

anchor LowerReach.SnowEscape at 79, -3733:
  refill Full

  quest LowerReach.ForestsMemory:  # currently based on the requirements of getting here to simplify
    moki:
      Dash, Bash, Grapple, Glide, Water OR DoubleJump
      Bash, Glide, Launch
    gorlek:
      Launch, Water OR Glide OR Damage=20
      Dash, Glide, DoubleJump, TripleJump OR Damage=20
      Dash, Glide, Grapple
    kii:
      Launch
      Dash, DoubleJump, TripleJump OR Glide
      DoubleJump, Glide, Bash
      Glide, Grapple, Bash, Water, Sword OR Hammer OR Spear=1 OR Shuriken=1 OR Flash=1 OR Sentry=1
      Glide, Grapple, Bash, Damage=20, Sword OR Hammer OR Spear=1 OR Shuriken=1 OR Flash=1 OR Sentry=1
    unsafe:
      Glide, Sentry=2
      DoubleJump, Glide
      Dash, Glide, Damage=20
      SentryJump=1, DoubleJump, Dash, TripleJump  # Same path than above but the sjump ease it
      SentryJump=2, DoubleJump, Dash  # 1st sjump on a friendly spike and 2nd one on the branch to pass the 1st wind column
      SentryJump=3, Dash, Grapple OR Damage=20
      Dash, SentryJump=4
  
  state LowerReach.BearSneezed:  # Same paths as LowerReach.ForestsMemory (when finishing the escape, Baur isn't blocking the Reach entrance anymore)
    moki:
      Dash, Bash, Grapple, Glide, Water OR DoubleJump
      Bash, Glide, Launch
    gorlek:
      Launch, Water OR Glide OR Damage=20
      Dash, Glide, DoubleJump, TripleJump OR Damage=20
      Dash, Glide, Grapple
    kii:
      Launch
      Dash, DoubleJump, TripleJump OR Glide
      DoubleJump, Glide, Bash
      Glide, Grapple, Bash, Water, Sword OR Hammer OR Spear=1 OR Shuriken=1 OR Flash=1 OR Sentry=1
      Glide, Grapple, Bash, Damage=20, Sword OR Hammer OR Spear=1 OR Shuriken=1 OR Flash=1 OR Sentry=1
    unsafe:
      Glide, Sentry=2
      DoubleJump, Glide
      Dash, Glide, Damage=20
      SentryJump=1, DoubleJump, Dash, TripleJump  # Same path than above but the sjump ease it
      SentryJump=2, DoubleJump, Dash  # 1st sjump on a friendly spike and 2nd one on the branch to pass the 1st wind column
      SentryJump=3, Dash, Grapple OR Damage=20
      Dash, SentryJump=4

  pickup LowerReach.EscapeRevisitEX:
    moki: LowerReach.ForestsMemory

anchor LowerReach.TownEntry at -35, -4077:  # Where the wind starts
  conn GladesTown.ReachPath: free
  conn LowerReach.Trial:
    moki:
      Glide
    gorlek:
      Launch, DoubleJump, Damage=20
      Launch, Bash, Grenade=1
    kii:
      Launch, Damage=40
      Launch, Damage=20, Dash OR Sword OR Hammer OR Spear=1 OR Shuriken=1 OR Blaze=1 OR Flash=1 OR Sentry=1
      Bash, Grenade=1, DoubleJump, TripleJump, Dash, Hammer, Damage=20
    unsafe:
      Bash, Grenade=1, DoubleJump, TripleJump, Dash, Hammer OR Damage=20
      Bash, Grenade=1, DoubleJump, TripleJump, Spear=1, Damage=20  # extend your bash with spear
      Launch, DoubleJump, Dash OR TripleJump
      Launch, Damage=20  # Launch on the wall at the start of the wind cave

anchor LowerReach.Trial at 64, -4046:  # At trial start
  refill Checkpoint

  state LowerReach.KeystoneDoor:
    moki: Keystone=4
  # state LowerReach.TrialActivation:
  #   moki: LowerReach.KeystoneDoor

  pickup LowerReach.RightKS:
    moki:
      Glide
      DoubleJump, Dash, Bash, Grenade=1
      Launch, DoubleJump OR Damage=20
    gorlek:
      Launch
      SentryJump=1, DoubleJump
      Bash, Grenade=1, DoubleJump
    kii:
      Dash, DoubleJump, TripleJump, Sword OR Hammer OR Spear=1 OR Shuriken=1 OR Flash=1 OR Sentry=1
      DoubleJump, TripleJump, Hammer, Spear=1 OR Shuriken=1 OR Flash=1 OR Sentry=1
  pickup LowerReach.UpperLeftKS:
    moki: Glide
    kii:  # TP out after taking the pickup
      Launch, DoubleJump, TripleJump, Damage=30  # dboost in the spikes+ dboost on the slime next to the keystone
      DoubleJump, TripleJump, Combat=BombSlug, Damage=80
    unsafe: Launch, DoubleJump, TripleJump, Damage=20  # Launch against the walls. When on the wall above GladesTown.ReachPath, first use triple jump then lauch, triple jump again to take a damage boost to refresh launch then launch and triple jump again to take the pickup and tp out
  
  pickup LowerReach.MiddleLeftKS:
    moki: Glide
    kii:  # TP out after taking the pickup
      DoubleJump, TripleJump, Damage=60
      Launch, Damage=40
      Launch, DoubleJump, Damage=20, TripleJump OR Dash
    unsafe: Launch, Damage=20, DoubleJump OR Dash  # Launch against the walls. When on the wall above GladesTown.ReachPath, first use djump/dash then lauch, reuse your mobility option, take a damage boost to refresh launch, take the pickup and TP out
  pickup LowerReach.BottomLeftKS:
    moki: Glide
    kii:  # TP out after taking the pickup
      Launch, DoubleJump OR Dash OR Sword OR Hammer OR Sentry=3 OR Damage=20  # sentry where the two bomb slug are, walljump launch, 2 senties
      DoubleJump, TripleJump, Combat=BombSlug, Sword OR Dash OR Hammer OR Shuriken=1 OR Flash=1 OR Sentry=1 OR Damage=20
    unsafe:
      Launch, Shuriken=1 OR Flash=1 OR Sentry=1 # shuriken/flash/sentry before using launch 
      DoubleJump, TripleJump, Sword OR Dash OR Hammer OR Shuriken=1 OR Flash=1 OR Sentry=1 OR Damage=10  # dboost on the flying spikes, which only deal 10 damages
  pickup LowerReach.TrialEX:
    moki: Glide
    kii: 
      Launch, Damage=40 # Pass under the two falling slimes
      Launch, Damage=20, DoubleJump OR Dash
      Launch, DoubleJump, TripleJump
    
  conn LowerReach.TownEntry:
    moki: Glide
    gorlek:
      Damage=20, Sword OR Dash OR DoubleJump OR Launch  # sword or hammer for weapon stalling
      Bash, Grenade=1, Sword OR Dash OR DoubleJump OR Launch
      Launch, Sword OR Hammer OR Dash OR DoubleJump
      DoubleJump, Sword OR Hammer OR Dash OR TripleJump
      Dash, Sword OR Hammer
      SwordSJump=1
    kii:
      Damage=20, Damage=40
      Hammer, Damage=30  # dboost on the falling slime
      Bash, Grenade=1, Damage=20, Damage=20
      Bash, Grenade=1, Hammer OR Shuriken=2 OR Blaze=4 OR Sentry=3
      Bash, Grenade=1, Damage=20, Spear=1 OR Shuriken=1 OR Blaze=1 OR Flash=1 OR Sentry=1
    unsafe:
      Damage=20, Hammer
      Damage=10, Damage=40
      Bash, Grenade=1, Shuriken=1 OR Blaze=2 OR Flash=1 OR Sentry=1 OR Damage=10

  conn LowerReach.ArenaArea:
    moki: LowerReach.ArenaBeaten, Glide
    unsafe: LowerReach.ArenaBeaten, Launch  # Launch Swap

region UpperReach:
  moki: Danger=40, Regenerate
  gorlek: Regenerate
  kii: Regenerate
  unsafe: free

anchor UpperReach.BurrowArea at -369, -3917:  # left of the entrance sand wall
  # unsafe paths may be incorrect after moving the anchor
  pickup UpperReach.LifeForceEX:
    moki:
      Burrow, Launch, Bash
    gorlek:
      Launch
      Burrow, Bash, DoubleJump, TripleJump OR Dash OR Glide
      Burrow, DoubleJump, TripleJump, Dash, Glide
    kii:
      Burrow, Bash, DoubleJump OR Dash OR Glide
      Burrow, Bash, Sword
      Burrow, Bash, Sentry=5  # One sentry in order to reach the second crumbling platfom then 2 to reach the lantern and another 2 to get to the EX platform
      Burrow, Sword, Dash, DoubleJump  # "Precise" burrow angle bellow UpperReach.LifeForceEX then full sword combo + movement options
      Burrow, DoubleJump, TripleJump OR Hammer  # precise angle underneath UpperReach.LifeForceEX then land next to the pickup
      Burrow, DoubleJump, Damage=20  # dboost in the spikes under the pickup
      Burrow, DoubleJump, Sentry=1 OR Flash=1  # precise angle underneath UpperReach.LifeForceEX then land next to the pickup
      Burrow, Bash, Grenade=1, Damage=20  # grenade from under the pickup, burrow to reach it then land near the pickup. Damage because of the 2nd sand platform
      Burrow, Dash, Glide  # go to UpperReach.LifeForceShard first
    unsafe:
      Burrow, SwordSJump=2  # Running sjump from under LifeForceEX
      Burrow, SentryJump=1, Glide OR Damage=20  # sjump to enter the burrow section. There is a small safespot in the right spikes below the sand after the bashable plant. Use weapon to stall in the air.
      Burrow, SwordSJump=1, Dash  # Need a precise angle to exit the burrow section under LifeForceEX. Use sword for air stalling.
      Burrow, HammerSJump=1, Dash, Damage=20  # Need a precise angle to exit the burrow section under LifeForceEX. Use sword for air stalling.
      Burrow, Bash, Damage=20, Spear=2 OR Shuriken=2 OR Blaze=2 OR Sentry=2 OR Flash=2
      Burrow, Sword, Sentry=2 OR Flash=2  # Pogo the mantis, before the lantern get a good burrow angle then sentry->sword hover->up slash->sentry to reach the crumbling platform. Same with flash but you have to disable flash during your sword hover so you get a second hop.
      Burrow, DoubleJump, Damage=20  # dboost in the spikes near the mantis to reach the burrow section then precise angle from under UpperReach.LifeForceEX
      Burrow, DoubleJump, Sentry=1 OR Flash=1 OR Shuriken=1  # Precise djump from the frozen muncher. Can make it easier by standing on the right of the muncher first so the left side is a bit higher.
      Burrow, Sword, Damage=20  # Pogo the mantis, precise angle to land into the spikes under UpperReach.LifeForceEX, precise walljump into upslash to land next to the pickup. Blame Wolf who made me realize it was possible
  pickup UpperReach.LifeForceShard:
    moki:
      Burrow, Launch, Bash
    gorlek:
      Launch
      Burrow, Bash, DoubleJump, TripleJump OR Dash OR Glide
      Burrow, DoubleJump, TripleJump, Dash, Glide
    kii:
      Burrow, Bash, DoubleJump OR Dash OR Glide OR Sword OR Hammer
      Burrow, Bash, Sentry=3  # One sentry in order to reach the second crumbling platfom then 2 to reach the lantern
      Burrow, Sword, Dash, DoubleJump  # "Precise" burrow angle bellow UpperReach.LifeForceEX then full sword combo + movement option
      Burrow, DoubleJump, TripleJump OR Hammer  # precise angle underneath UpperReach.LifeForceEX then land next to the pickup, then go to shard
      Burrow, DoubleJump, Damage=20  # dboost in the spikes under the EX pickup, then jump to the Shard
      Burrow, DoubleJump, Sentry=1 OR Flash=1  # precise angle underneath UpperReach.LifeForceEX then land next to the EX pickup, then go to shard
      Burrow, Dash, Glide
    unsafe:
      Burrow, SwordSJump=2  # Running sjump from under LifeForceEX
      Burrow, SentryJump=1, Glide OR Damage=20  # sjump to enter the burrow section. There is a small safespot in the right spikes below the sand after the bashable plant. Use weapon to stall in the air.
      Burrow, SwordSJump=1, Dash  # Need a precise angle to exit the burrow section under LifeForceEX. Use sword for air stalling.
      Burrow, HammerSJump=1, Dash, Damage=20  # Need a precise angle to exit the burrow section under LifeForceEX. Use sword for air stalling.
      Burrow, Bash, Damage=20, Spear=2 OR Shuriken=2 OR Blaze=2 OR Sentry=2 OR Flash=2
      Burrow, Sword, Sentry=2 OR Flash=2  # Pogo the mantis, before the lantern get a good burrow angle then sentry->sword hover->up slash->sentry to reach the crumbling platform. Same with flash but you have to disable flash during your sword hover so you get a second hop.
      Burrow, DoubleJump, Damage=20  # dboost in the spikes near the mantis to reach the burrow section then precise angle from under UpperReach.LifeForceEX
      Burrow, DoubleJump, Sentry=1 OR Flash=1 OR Shuriken=1  # Precise djump from the frozen muncher. Can make it easier by standing on the right of the muncher first so the left side is a bit higher.
      Burrow, Sword, Damage=20  # Pogo the mantis, precise angle to land into the spikes under UpperReach.LifeForceEX, precise walljump into upslash to land next to the pickup. Blame Wolf who made me realize it was possible

  conn LowerReach.BelowTokk:
    moki: Burrow

anchor UpperReach.KeystoneRoom at -256, -3914:  # At the furnace in the four keystone room before Grenade tree
  refill Checkpoint

  # This entire room can be in two mutually exclusive states: Frozen or Thawed.
  # Additionally, you can only change the state if you have access to the furnace.
  # This is important, because you have to avoid writing logic that requires a frozen furnace on its first half and a thawed furnace on its second half.
  # To account for this, anchors in this room have up to three different variants:
  # - Main Variant ("UpperReach.[name]"):
  #     Paths to this anchor have to work with both furnace states! Outgoing connections can use either furnace state.
  # - Frozen Variant ("UpperReach.[name]Frozen):
  #     Paths to this anchor have to use the frozen furnace state! Outgoing connections cannot use the thawed furnace state.
  #     Outgoing anchor connections may only connect to frozen variants, unless they light the furnace, in which case they may connect to thawed variants.
  # - Thawed Variant ("UpperReach.[name]Thawed):
  #     Paths to this anchor have to use the thawed furnace state! Outgoing connections cannot use the frozen furnace state.
  #     Outgoing anchor connections may only connect to frozen variants
  # This would however create countless redundancies, which is why additionally there's a counterpart for each variant:
  # These counterparts may not connect to any other anchors that have variants dependant on the same furnace, unless explicitely to connect into another furnace state.
  # - Main Paths ("UpperReach.[name]Paths"):
  #     All three variants connect to this anchor. Outgoing connections have to work with both furnace states.
  # - Frozen Paths ("UpperReach.[name]FrozenPaths"):
  #     The Main and Frozen variants connect to this anchor. Outgoing connections have to use the frozen furnace state.
  # - Thawed Paths ("UpperReach.[name]ThawedPaths"):
  #     The Main and Thawed variants connect to this anchor. Outgoing connections have to use the thawed furnace state.

  state UpperReach.ThawFurnace:  # mirror of the paths to UpperSoupFrozen, but without the freeze furnace state since that is guaranteed when trying to thaw it
    moki:
      Grenade=1  # this makes grenadebash paths meaningless
      Flap, Bash, DoubleJump OR Launch
    gorlek: Flap, Bash, Sword OR Hammer
    kii: Flap, Bash, Dash OR Glide OR Shuriken=1 OR Sentry=1 OR Flash=1
    unsafe: Flap, Bash, Blaze=1 OR Spear=1
  state UpperReach.FreezeFurnace:  # refreezing the waterfall can be valuable
    moki: Flap

  pickup UpperReach.LowerKS:
    moki:
      UpperReach.ThawFurnace, DoubleJump
      UpperReach.ThawFurnace, Bash, Grenade=1
      UpperReach.ThawFurnace, Water, WaterDash
      Launch
    gorlek:
      UpperReach.ThawFurnace, WaterDash, Damage=20
      UpperReach.ThawFurnace, SentryJump=1
      SentryJump=1, DoubleJump, TripleJump
    kii:
      UpperReach.ThawFurnace, Bash, Dash OR Glide OR Sword OR Hammer OR Shuriken=1 OR Sentry=1 OR Flash=1 OR Blaze=2  # bash the gorlek
      UpperReach.ThawFurnace, Hammer OR Sword  # with sword, pogo the gorlek
    unsafe:
      UpperReach.ThawFurnace, Spear=1
      UpperReach.ThawFurnace, Dash, Shuriken=1 OR Sentry=1 OR Flash=1 OR Blaze=1
      SentryJump=1  # need a decently high one
  pickup UpperReach.SwimEX:  # dirty water paths using the damage advantage over starting from the right
    kii, UpperReach.ThawFurnace:
      Damage=80, WaterDash
      Damage=120
    unsafe, UpperReach.ThawFurnace:
      Damage=40, WaterDash
      Damage=100

  conn Tokk: free
  conn UpperReach.UpperSoup:  # check for redundancies with OutsideTreeRoom and KeystoneSnapPlant
    moki:
      # these paths go through the hidden area below the soup
      Combat=ShieldMiner, Bash, Grenade=1, DoubleJump
      Launch
      # these paths work with both furnace states (even though sometimes through different routes)
      # paths that go to the right if the furnace is lit
      Water, DoubleJump, Grapple
      Water, DoubleJump, Bash, Grenade=1
      DoubleJump, Dash, Glide, Grapple
      # paths that go above if the furnace is lit
      DoubleJump, Bash, Glide
      DoubleJump, Bash, Grapple, Dash
      Bash, Grenade=1, Dash, Glide
    gorlek:
      # these paths go through the hidden area below the soup
      Bash, Grenade=1, DoubleJump OR Sword OR Hammer
      SentryJump=1, DoubleJump
      # these paths work with both furnace states (even though sometimes through different routes)
      # paths that go to the right if the furnace is lit
      DoubleJump, TripleJump OR Grapple
      DoubleJump, Dash, Water OR Glide OR Sword OR Hammer OR Damage=20
      Dash, Grapple, Glide, Combat=ShieldMiner, Sword OR Hammer
      Dash, Grapple, Glide, Bash, Grenade=1 OR Sword OR Hammer
      Water, Dash, Grapple, Combat=ShieldMiner, Sword OR Hammer
      Water, Dash, Grapple, Bash, Sword OR Hammer
      Water, WaterDash, Dash, Grapple, Sword  # go up to get over the enemy
      Water, WaterDash, Dash, Grapple, Glide, Hammer  # go up to get over the enemy
      Damage=20, Dash, Grapple, Combat=ShieldMiner, Sword OR Hammer
      Damage=20, Dash, Grapple, Bash, Sword OR Hammer
      Bash, Grenade=1, Dash, Water OR Damage=20
      Water, Bash, Grenade=1, Damage=20, Glide OR Sword OR Hammer
      # paths that go above if the furnace is lit
      Bash, DoubleJump, Dash OR Sword OR Hammer OR Damage=20
      Bash, Grenade=1, Glide
      Bash, Water, WaterDash, Glide, Sword OR Hammer
      Bash, Water, WaterDash, Grapple, Sword
      Bash, Damage=20, WaterDash, Glide, Sword OR Hammer
      Bash, Damage=20, WaterDash, Grapple, Sword
      Bash, SentryJump=1, Glide
      Bash, SwordSJump=1, Grapple
      Bash, HammerSJump=1, Grapple, Dash
      Bash, HammerSJump=1, Grapple, Damage=20, Sword
    kii:
      # these paths go through the hidden area below the soup
      Bash, Grenade=1, Dash OR Shuriken=1 OR Sentry=1 OR Flash=1 OR Spear=1
      Bash, Grenade=2
      # these paths work with both furnace states (even though sometimes through different routes)
      # paths that go to the right if the furnace is lit
      DoubleJump, Dash OR Sword OR Hammer OR Sentry=4
      Grapple, Dash OR Sword OR Hammer
      Grapple, Glide, Sentry=4
      Grapple, Glide, Sentry=3, Damage=20
      Grapple, Sentry=6
      Water, DoubleJump, Shuriken=1 OR Sentry=1 OR Flash=1 OR Spear=1
      Damage=20, DoubleJump, Shuriken=1 OR Sentry=1 OR Flash=1 OR Spear=1
      Grapple, Sentry=4, Water OR Damage=20
      Grapple, Sentry=3, Damage=20, Water OR Damage=20
      Bash, Grenade=1, Damage=20, Water OR Damage=20
      # paths that go above if the furnace is lit
      Bash, Glide
      Bash, DoubleJump, Shuriken=1 OR Sentry=1 OR Flash=1 OR Spear=1 OR Damage=20
      Bash, WaterDash, Grapple, Shuriken=2, Damage=20, Water OR Damage=20
      Bash, Grapple, Sentry=5
      Bash, Grapple, Damage=20, Shuriken=3
      Bash, Grapple, Damage=40, Shuriken=2
    unsafe:
      SentryJump=1
      DoubleJump, Sword, Hammer  # Pogo the gorlek, wall jump under the hidden passage and djump+hammer upslash. You need to not use any forwards slashes with sword in order to have your hammer upslash available
  conn UpperReach.UpperSoupFrozen:
    moki, UpperReach.FreezeFurnace:
      DoubleJump
      Bash, Grenade=1
    gorlek: UpperReach.FreezeFurnace, Sword OR Hammer
    kii: UpperReach.FreezeFurnace, Dash OR Glide OR Shuriken=1 OR Sentry=1 OR Flash=1
    unsafe: UpperReach.FreezeFurnace, Blaze=1 OR Spear=1
  conn UpperReach.UpperSoupThawed:
    unsafe, UpperReach.ThawFurnace:
      WaterDash, Sword, Water OR Damage=20
      WaterDash, Hammer, Water OR Damage=20
      WaterDash, Dash, Water OR Damage=20  # dive launch
  conn UpperReach.OutsideTreeRoom:  # when changing or adding paths, keep in mind that there are derived paths to UpperSoup
    # The floating platform in the water only spawns if you reload from menu nearby.
    moki, UpperReach.ThawFurnace:
      Water, Combat=ShieldMiner OR DoubleJump OR Bash
      DoubleJump, Dash, Glide
    gorlek, UpperReach.ThawFurnace:
      Water, WaterDash, Glide OR Sword  # go up to get over the enemy
      Damage=20, WaterDash, Combat=ShieldMiner OR DoubleJump OR Bash
      DoubleJump, TripleJump OR Damage=20
      DoubleJump, Dash, Sword OR Hammer
      Combat=ShieldMiner, Damage=20, Dash OR Glide OR Sword OR Hammer
      Bash, Damage=20, Dash OR Glide OR Sword OR Hammer
      Grapple, DoubleJump
      Grapple, Dash, Glide, Combat=ShieldMiner OR Bash
      Grapple, Damage=20, Combat=ShieldMiner OR Bash
    kii, UpperReach.ThawFurnace:
      Water OR Damage=20
      DoubleJump, Dash OR Glide OR Sword OR Hammer OR Sentry=3
      Dash, Sword OR Hammer
      Grapple, Dash OR Glide OR Sword OR Hammer OR Sentry=2
    unsafe, UpperReach.ThawFurnace:
      DoubleJump OR Dash OR Sword OR Hammer OR Glide OR Grapple OR Shuriken=1 OR Sentry=1 OR Flash=1 OR Spear=1  # QTM near the waterfall to make a floating platform appear
  conn UpperReach.KeystoneSnapPlant:  # when changing or adding paths, keep in mind that there are derived paths to UpperSoup
    gorlek: Launch
    kii: Bash, DoubleJump, TripleJump
  conn UpperReach.KeystoneSnapPlantThawed:
    moki, UpperReach.ThawFurnace:
      Bash, DoubleJump, Grapple OR Glide
      Bash, Water, WaterDash, Dash, Glide
      Bash, Grenade=1, Dash, Glide
      Bash, Launch
    gorlek, UpperReach.ThawFurnace:
      Bash, DoubleJump
      Bash, WaterDash, Glide, Water OR Damage=20
      Bash, Water, WaterDash, Grapple, Dash OR Sword OR Damage=20
      Bash, Damage=20, WaterDash, Grapple, Dash OR Sword
      Bash, Grenade=1, Glide
      Bash, Grenade=1, Grapple, Dash OR Sword OR Damage=20
      Bash, SentryJump=1, Glide
      Bash, SwordSJump=1, Grapple
      Bash, HammerSJump=1, Grapple, Dash OR Damage=20
    kii, UpperReach.ThawFurnace:
      Bash, Glide  # Bash the gorlek to reach the plant
      Bash, WaterDash, Grapple, Water OR Damage=20
      Bash, Grapple, Dash OR Sword OR Hammer OR Shuriken=2 OR Sentry=2 OR Flash=2
      Bash, Grapple, Damage=20, Shuriken=1 OR Sentry=1 OR Flash=1 OR Blaze=2
    unsafe, UpperReach.ThawFurnace:
      Sword, Damage=20
  conn LowerReach.BelowTokk: free

# checkpoint at -369, -3917
# checkpoint at -216, -3895

anchor UpperReach.KeystoneSnapPlant at -231, -3865:  # At the snap plant with MiddleLeftKS in its mouth
  conn UpperReach.KeystoneSnapPlantPaths: free
  conn UpperReach.KeystoneSnapPlantThawedPaths:
    moki: UpperReach.ThawFurnace
  conn UpperReach.UpperSoup:  # mirrored in thawed variant
    moki:
      Glide OR Launch
      DoubleJump, Dash
    gorlek:
      Sword
      DoubleJump, TripleJump OR Hammer OR Damage=20
      Dash, Hammer OR Damage=20
    kii:
      DoubleJump, Shuriken=1 OR Sentry=1 OR Flash=1 OR Spear=1
      Dash, Shuriken=1 OR Sentry=1 OR Flash=1 OR Blaze=1 OR Spear=1
      Hammer, Shuriken=1 OR Sentry=1 OR Flash=1 OR Damage=20
      Sentry=3
      Damage=20, Shuriken=1 OR Sentry=2
    unsafe:
      Damage=40

anchor UpperReach.KeystoneSnapPlantThawed at -231, -3865:
  conn UpperReach.KeystoneSnapPlantPaths: free
  conn UpperReach.KeystoneSnapPlantThawedPaths: free
  conn UpperReach.UpperSoupThawed:  # mirrored in main variant
    moki:
      Glide OR Launch
      DoubleJump, Dash
    gorlek:
      Sword
      DoubleJump, TripleJump OR Hammer OR Damage=20
      Dash, Hammer OR Damage=20
    kii:
      DoubleJump, Shuriken=1 OR Sentry=1 OR Flash=1 OR Spear=1
      Dash, Shuriken=1 OR Sentry=1 OR Flash=1 OR Blaze=1 OR Spear=1
      Hammer, Shuriken=1 OR Sentry=1 OR Flash=1 OR Damage=20
      Sentry=3
      Damage=20, Shuriken=1 OR Sentry=2
    unsafe:
      Damage=40

anchor UpperReach.KeystoneSnapPlantPaths at -231, -3865:
  pickup UpperReach.MiddleLeftKS: free
  pickup UpperReach.LowerKS:
    gorlek: DoubleJump, TripleJump
    kii: DoubleJump
    unsafe: Sword

  conn UpperReach.KeystoneRoom:  # check for redundancies with UpperSoup
    moki: DoubleJump OR Dash
    gorlek: Hammer OR Damage=20
    kii: Shuriken=1 OR Sentry=1 OR Flash=1 OR Blaze=1 OR Spear=1

anchor UpperReach.KeystoneSnapPlantThawedPaths at -231, -3865:
  pickup UpperReach.LowerKS:
    moki: Glide
    gorlek:
      Sword
      Dash, Bash OR Grapple OR Damage=10
      Hammer, Bash OR Grapple OR Damage=10
      Dash, Hammer
      Damage=20, Grapple
    kii: Dash OR Hammer OR Shuriken=1 OR Sentry=1 OR Flash=1 OR Blaze=2 OR Damage=20
    unsafe: free

anchor UpperReach.UpperSoup at -215, -3877:  # At the soup
  conn UpperReach.UpperSoupPaths: free
  conn UpperReach.UpperSoupFrozenPaths:
    moki: UpperReach.FreezeFurnace
  conn UpperReach.UpperSoupThawedPaths:
    moki: UpperReach.ThawFurnace

anchor UpperReach.UpperSoupFrozen at -215, -3877:
  conn UpperReach.UpperSoupPaths: free
  conn UpperReach.UpperSoupFrozenPaths: free

anchor UpperReach.UpperSoupThawed at -215, -3877:
  conn UpperReach.UpperSoupPaths: free
  conn UpperReach.UpperSoupThawedPaths: free

anchor UpperReach.UpperSoupPaths at -215, -3877:
  refill Checkpoint

  pickup UpperReach.SoupOre: free
  pickup UpperReach.LowerKS:  # check for redundancies with KeystoneSnapPlant
    gorlek: DoubleJump, TripleJump, Glide
    kii:
      DoubleJump, TripleJump
      Flap, Bash  # Use the soup projectile. Bash the gorlek first so you get enough height from it.
      Glide, DoubleJump, Hammer OR Sentry=1 OR Flash=1 OR Shuriken=1
    unsafe:
      DoubleJump, Dash OR Hammer OR Sentry=1
      Sword, Damage=20, Damage=20  # go through the mortar room
  pickup UpperReach.UpperKS:
    moki:
      DoubleJump, Bash
      Launch
    gorlek: Bash
    unsafe: SwordSJump=1, Damage=20, DoubleJump OR Hammer  # dboost in the spike at the right of the enemy and sjump from here
  pickup UpperReach.SwingPoleEX:
    moki:
      DoubleJump
      Bash, Grenade=1
      Launch
    gorlek:
      Bash OR Hammer
      SentryJump=1
    kii: Spear=1
    unsafe:  # Since the cooled state solves by itself, all paths can use the heated state implicitely without any risk of softlocking
      Sword
      Damage=20
      # Dash, Sword, Damage=10  # upslash+dash in the icy part of the pole

  conn UpperReach.KeystoneRoom: free
  conn UpperReach.KeystoneSnapPlant:
    moki: Launch, DoubleJump OR Dash OR Glide
    gorlek: Damage=20, DoubleJump, TripleJump
    kii:
      Damage=20, DoubleJump, Dash OR Sword OR Hammer OR Sentry=2
      Damage=40, DoubleJump OR Dash
      Dash, Hammer, Damage=20
      Dash, Sword, Damage=40
    unsafe:
      DoubleJump, TripleJump
      DoubleJump, Damage=20, Sentry=1 OR Flash=1 OR Shuriken=1
      SwordSJump=1, Damage=20  # start at the soup, need to weapon stall to land further left on the spikes
      Damage=20, Grenade=1, Sword OR Hammer OR DoubleJump OR Dash OR Glide  # GrenadeJump=1 start at the soup, need to land further left on the spikes

anchor UpperReach.UpperSoupFrozenPaths at -215, -3877:
  refill Checkpoint

  pickup UpperReach.UpperKS:
    unsafe: SwordSJump=1, Damage=20  # dboost in the spike at the right of the enemy and sjump from here
  pickup UpperReach.SwingPoleEX:
    gorlek: Dash OR Sword
    kii: Glide OR Hammer OR Sentry=1 OR Flash=1 OR Shuriken=1
    unsafe: free

  conn UpperReach.UpperSoupThawedPaths:  # light the furnace without dropping down
    unsafe:
      Grenade=1
      Flap, Bash

anchor UpperReach.UpperSoupThawedPaths at -215, -3877:
  refill Checkpoint

  pickup UpperReach.LowerKS:
    moki: Glide
    gorlek:
      Sword
      Dash, Hammer
    kii: Dash OR Sentry=2 OR Blaze=4
    unsafe: Damage=20, Sentry=1 OR Flash=1 OR Shuriken=1 OR Blaze=2
  pickup UpperReach.MiddleRightKS:
    moki:
      DoubleJump
      Bash, Grenade=1
      Launch
    gorlek:
      Bash OR Hammer
      SentryJump=1
    kii: Spear=1
    unsafe:
      Sword
      Damage=20
      # Dash, Sword, Damage=10  # upslash+dash in the icy part of the pole

  conn UpperReach.OutsideTreeRoom: free

anchor UpperReach.OutsideTreeRoom at -169, -3911:  # In front of the keystone door
  refill Checkpoint
  refill Energy=3:
    moki, UpperReach.ThawFurnace, BreakCrystal:
      Water, Grapple, DoubleJump OR Dash OR Glide
      Launch
    gorlek, UpperReach.ThawFurnace:
      BreakCrystal, Grapple, DoubleJump OR Dash
      BreakCrystal, DoubleJump, TripleJump OR Dash
      Water, BreakCrystal, Bow OR Spear
      Water, Grapple, BreakCrystal, Sword OR Hammer
    kii, UpperReach.ThawFurnace:
      Water, BreakCrystal, Grenade

  state UpperReach.KeystoneDoor:
    moki: Keystone=4

  pickup UpperReach.SwimEX:
    moki: UpperReach.ThawFurnace, Water

  conn UpperReach.UpperSoup:
    moki, UpperReach.ThawFurnace:
      Grapple, DoubleJump
      Bash, Grenade=1, DoubleJump
    gorlek, UpperReach.ThawFurnace:
      Grapple, Dash
      DoubleJump, TripleJump OR Dash
      Bash, Grenade=1, Dash
      Bash, Grenade=1, Damage=20, Glide OR Sword OR Hammer
    kii, UpperReach.ThawFurnace:
      DoubleJump, Sword OR Hammer OR Shuriken=1 OR Sentry=1 OR Flash=1 OR Spear=1
      Grapple, Sword OR Hammer OR Sentry=4
      Grapple, Sentry=3, Damage=20
      Bash, Grenade=1, Sword OR Hammer OR Shuriken=1 OR Sentry=1 OR Flash=1 OR Damage=20
    unsafe: UpperReach.ThawFurnace, DoubleJump, Glide
  conn UpperReach.TreeRoomLedge:
    moki: UpperReach.KeystoneDoor
  # backwards connection can't get through the Icefall

anchor UpperReach.TreeRoomLedge at -136, -3911:  # On the ledge to the left and above the tree
  state UpperReach.KeystoneDoor:
    moki: Keystone=4

  pickup UpperReach.TreeOre:
    moki:
      Bash, Grenade=1, DoubleJump, Dash OR Glide
      Bash, Grenade=1, Dash, Glide
      Launch, DoubleJump OR Dash OR Glide
    gorlek:
      Bash, Grenade=1, Glide
      Bash, Grenade=1, DoubleJump, Sword OR Hammer
      Bash, Grenade=1, Dash, Sword OR Hammer
      Launch, Sword OR Hammer
      Launch, Bash, Grenade=1
      SentryJump=1, DoubleJump, Dash OR Glide
    kii:
      Bash, Grenade=1, Dash OR Sword OR Sentry=3
      Bash, Grenade=1, Hammer, Shuriken=1 OR Sentry=1 OR Flash=1
    unsafe:
      Bash, Grenade=1, Hammer
      SentryJump=1, DoubleJump OR Dash OR Glide
      Launch

  conn UpperReach.TreeRoom: free
  # backwards connection can't get through the Icefall

anchor UpperReach.TreeRoom at -107, -3933:  # At the tree
  refill Checkpoint:  # the hut door saves
    unsafe: free
  refill Energy=4:  # fast respawning crystal
    moki: BreakCrystal

  quest UpperReach.SpringSeed:
    moki: Grenade=1
    gorlek: SentryBurn=1  # Use sentry to light the lantern

  pickup UpperReach.LightBurstTree: free
  pickup UpperReach.WellEX: free
  pickup UpperReach.HiddenEX:
    moki: Grenade=1
    gorlek: SentryBurn=1  # Use sentry to melt the ice
  pickup UpperReach.TreeOre:
    gorlek: Bash, Grenade=1, DoubleJump, TripleJump
    kii:
      Bash, Grenade=1, DoubleJump
      DoubleJump, TripleJump, Dash OR Glide OR Sword OR Hammer OR Sentry=2  # Climb the right wall

  conn UpperReach.TreeRoomLedge:
    moki:
      Bash, Grenade=3
      Launch
    gorlek:
      Bash, Grenade=1, DoubleJump, TripleJump
      SentryJump=1, Grenade=2
      SentryJump=2, SentryBurn=2
    kii:
      DoubleJump, TripleJump
      Bash, Grenade=2, DoubleJump  # go up to the ore
      Bash, Grenade=1, DoubleJump, Dash OR Glide OR Sword  # go up to the ore
      Bash, Grenade=1, DoubleJump, Hammer, Shuriken=1 OR Sentry=1 OR Flash=1  # go up to the ore

region UpperDepths:
  moki: Danger=40, Regenerate
  gorlek: Regenerate
  kii: Regenerate
  unsafe: free

anchor UpperDepths.Entry at 161, -4340:  # The little standable ground below the entrance
  pickup UpperDepths.EntrySpikesEX:
    moki: Glide
    gorlek: Damage=10
    unsafe: free

  conn UpperDepths.FirstFirefly:
    moki:
      Glide, Combat=2xBombSlug+2xBat+SneezeSlug
      Glide, Combat=2xBombSlug, Bash
    gorlek:
      Glide, Combat=Bat OR Bash
      Combat=2xBombSlug, Damage=30, Bash, DoubleJump OR Dash  # Lots of possibilities here but Bash is the most reliable way to avoid too much damage
  conn EastHollow.AboveDepths:
    moki: EastHollow.DepthsOpen, Glide
    gorlek, EastHollow.DepthsOpen:
      Launch, DoubleJump OR Damage=10
      SentryJump=1, Launch
    unsafe, EastHollow.DepthsOpen:
      Launch
      Bash, Grenade=1, DoubleJump, TripleJump
      Bash, Grenade=2, DoubleJump  # wall jump on the right wall, go to the safe spot in the spikes, grenade bash again from here
      SentryJump=2, DoubleJump  # same as above

# checkpoint at 147, -4392

anchor UpperDepths.FirstFirefly at 211, -4391:  # Where the Voice dialogue plays
  refill Checkpoint

  pickup UpperDepths.EntryRoofEX:
    moki:
      Bash, DoubleJump OR Dash
      Grapple, DoubleJump, Dash
      Launch
    gorlek:
      Bash, Grenade=1
      Grapple, DoubleJump, TripleJump OR Glide
      SentryJump=1, Combat=Bat, DoubleJump OR Dash
    unsafe:
      Bash
      SentryJump=1, Combat=Bat, Glide, Damage=30
  pickup UpperDepths.EntryOre:
    moki:
      Combat=Bat, Grapple, DoubleJump
      Bash, DoubleJump OR Grapple
      Launch
    gorlek:
      Grapple, DoubleJump
      Bash OR SentryJump=1
    unsafe:
      DoubleJump, TripleJump
      Hammer, DoubleJump
      Grenade=1
      DoubleJump, Shuriken, Sword, Deflector
  pickup UpperDepths.LeftEntryKS:  # paths breaking the firefly egg; others can go from the anchor below
    moki:
      BreakWall=1, Combat=Spiderling, Grapple, DoubleJump OR Dash OR Glide
      BreakWall=1, Bash, Grapple, DoubleJump OR Dash OR Glide
      BreakWall=1, Launch
      Bow=1, Combat=Spiderling OR DoubleJump OR Bash OR Launch
      Spear=1, Combat=Spiderling OR DoubleJump OR Bash OR Launch
    gorlek:
      BreakWall=1, Grapple
      BreakWall=1, DoubleJump, TripleJump OR Dash OR Glide  # Glide happens to automatically line up with the safe spot, Sword doesn't
      Bow=1 OR Spear=1  # break the firefly egg from a distance
      SwordSJump=1, DoubleJump OR Dash OR Glide  # Go as close to spikes as possible, do SentryJup and the Sword hower + the skill you have
    unsafe: Bash  # make friends with the spiderling
  # a higher difficulty can put paths directly to swimec using the firefly egg here

  conn UpperDepths.Entry:
    moki:
      Glide, Combat=2xBombSlug+2xBat+SneezeSlug
      Glide, Combat=2xBombSlug, Bash
    gorlek:
      Glide, Bash, Combat=BombSlug OR Damage=10
      Glide, Combat=BombSlug+Bat
      Glide, Combat=Bat, Damage=10
      Launch, DoubleJump, TripleJump, Dash, Bash, Damage=30
    unsafe: Glide
  conn UpperDepths.FirstKSRoom: free

anchor UpperDepths.FirstKSRoom at 223, -4420:  # Below the first firefly egg
  refill Checkpoint:  # this checkpoint is easy to walk past
    unsafe: free
  refill Energy=3:  # this crystal is in the darkness
    unsafe: BreakCrystal

  pickup UpperDepths.LeftEntryKS:
    moki: DepthsLight, Combat=Spiderling OR DoubleJump OR Bash OR Launch
    gorlek: DepthsLight
  pickup UpperDepths.SwimEC:
    moki: DepthsLight, Water, Combat=Spiderling OR DoubleJump OR Bash OR Launch
    gorlek:
      DepthsLight, Water
      DepthsLight, ShurikenBreak=20, DoubleJump OR Dash OR Bash OR Glide OR Sword OR Hammer OR Damage=30

  conn UpperDepths.FirstFirefly:
    moki:
      Grapple, DoubleJump, Combat=Spiderling+WeakSlug OR Bash
      Launch, DoubleJump OR Grapple
    gorlek:
      Grapple, Combat=WeakSlug, DoubleJump OR Damage=30
      Grapple, Bash, DoubleJump OR Damage=30
      SentryJump=1, DoubleJump, Damage=30, Combat=2xSpiderling OR Bash
      Bash, Grenade=1, DoubleJump, Damage=30  # Possible without dmg if you go and jump from the left wall for additional height
      Launch
  conn UpperDepths.KeydoorLedge:
    moki:
      DoubleJump, Grapple
      Bash, Grenade=1, DoubleJump OR Dash OR Glide OR Grapple
      Launch
    gorlek:
      Grapple, Dash OR Glide OR Sword
      DoubleJump, TripleJump, Dash OR Glide OR Sword
      Bash, Grenade=1
      SwordSJump=1
      HammerSJump=1, DoubleJump OR Dash OR Glide OR Grapple
  conn UpperDepths.RightKeystonePath:
    gorlek:
      Bash, Grenade=1, DoubleJump OR Dash OR Glide
      Glide, DoubleJump OR Dash

# checkpoint at 136, -4425
# checkpoint at 297, -4376

anchor UpperDepths.KeydoorLedge at 285, -4407:  # In front of the entry keystone door
  refill Checkpoint:
    moki: UpperDepths.EntryKeystoneDoor

  state UpperDepths.LightPuzzle:  # breaking the corruption blocking the light
    moki, UpperDepths.EntryKeystoneDoor, BreakWall=16, BreakWall=16:
      DoubleJump, Bash, Grapple
      Bash, Launch
    gorlek, UpperDepths.EntryKeystoneDoor, BreakWall=16, BreakWall=16:
      DoubleJump, Grapple, Combat=Spiderling+SneezeSlug
      Bash, DoubleJump, TripleJump
      Bash, DoubleJump, Damage=30, Dash OR Glide OR Sword
      Bash, Grenade=2, Combat=Spiderling+SneezeSlug, DoubleJump OR Dash
      Launch, DoubleJump OR Dash OR Glide OR Sword
  state UpperDepths.EntryKeystoneDoor:
    moki: Keystone=2

  conn UpperDepths.FirstKSRoom:
    moki: DoubleJump OR Dash OR Grapple OR Glide OR Launch
    gorlek: Sword OR Hammer OR Damage=30
    unsafe: free
  conn UpperDepths.RightKeystonePath:
    moki:
      Grapple, DoubleJump OR Dash
      Glide OR Launch
    gorlek:
      DoubleJump, TripleJump OR Dash OR Sword OR Hammer  # With Hammer first do howering, then press DoubleJump
      Grapple, Sword
  conn UpperDepths.BelowHive:
    moki, UpperDepths.EntryKeystoneDoor, UpperDepths.LightPuzzle OR DepthsLight:
      Bash, DoubleJump, Grapple
      Bash, Grenade=1, DoubleJump OR Dash OR Glide OR Grapple
      Launch
    gorlek, UpperDepths.EntryKeystoneDoor:
      UpperDepths.LightPuzzle OR DepthsLight:
        DoubleJump, Grapple
        Bash, Grenade=1, DoubleJump OR Dash OR Glide OR Grapple
        Launch

anchor UpperDepths.RightKeystonePath at 305, -4426:  # at the ledge below the entry keydoor, going towards the keystone
  refill Checkpoint

  pickup UpperDepths.RightEntryKS:
    moki:
      Grapple, DoubleJump
      Launch
    gorlek:
      Grapple
      DoubleJump, TripleJump
      DepthsLight, DoubleJump OR Dash OR Glide OR Sword  # use the poles hanging from the ceiling
      DepthsLight, Bash, Grenade=1
      DepthsLight, SentryJump=1

  conn UpperDepths.FirstKSRoom:
    moki:
      Grapple, DoubleJump
      Launch, DoubleJump OR Dash OR Glide
    gorlek:
      Grapple, Dash OR Damage=30
      Grapple, SentryJump=1
      Launch

anchor UpperDepths.BelowHive at 422, -4402:  # Below the Hive, on top of the tunnel leading downwards
  refill Checkpoint
  refill Full:  # use the teleporter (mirror of connecting to the teleporter and then back here)
    moki:
      BreakWall=1, Grapple, Bow OR Spear
      BreakWall=1, Launch
      DepthsLight, Grapple OR Launch
      DepthsLight, Bash, Grenade=1
    gorlek:
      Grapple, BreakWall=1, Bow OR Spear OR Shuriken OR Grenade
      DoubleJump, TripleJump, BreakWall=1, Bow OR Spear OR Shuriken OR Grenade
      SentryJump=1, Grapple  # use the weapon to break the firefly egg
      SentryJump=1, DoubleJump, TripleJump  # use the weapon to break the firefly egg
      DepthsLight, Damage=30, DoubleJump OR Dash
      DepthsLight, SentryJump=1
  refill Energy=3:
    moki: BreakCrystal, DoubleJump OR Launch

  state UpperDepths.EntryKeystoneDoor:  # mirror of connections to keydoor ledge
    moki: Keystone=2, DepthsLight, DoubleJump OR Dash OR Glide OR Launch
    gorlek, Keystone=2:
      DepthsLight, Sword OR Hammer OR Damage=30
      Dash, Launch

  quest UpperDepths.LightcatcherSeed:
    gorlek: ShurikenBreak=20, DepthsLight, DoubleJump OR Dash OR Glide OR Sword

  pickup UpperDepths.HiveEX:
    moki: Bash OR Launch  # bash makes paths destroying the hive redundant in moki
    gorlek:
      Combat=Nest, Grapple, DoubleJump  # use sword or hammer from combat to hover
      Combat=Nest, SentryJump=1

  conn UpperDepths.KeydoorLedge:  # solving the light puzzle can't meaningfully softlock this since it means you can already access the other side
    moki: UpperDepths.EntryKeystoneDoor, DepthsLight, DoubleJump OR Dash OR Glide OR Launch
    gorlek, UpperDepths.EntryKeystoneDoor:
      DepthsLight, Sword OR Hammer OR Damage=30
      Dash, Launch
  conn UpperDepths.Teleporter:
    moki:
      Grapple OR Launch
      DepthsLight, Bash, Grenade=1
    gorlek:
      DoubleJump, TripleJump
      DepthsLight, Damage=30, DoubleJump OR Dash
      DepthsLight, SentryJump=1
  conn UpperDepths.Central:  # paths using the firefly have to go from the teleporter
    moki: DepthsLight, DoubleJump OR Dash OR Glide OR Launch  # a bit scary...
    gorlek: DepthsLight
  conn UpperDepths.LowerConnection:
    moki: DepthsLight  # a bit scary...
  # so far, all connections to morapath going past the seed would be redundant with going to the teleporter first

# checkpoint at 529, -4399

anchor UpperDepths.Teleporter at 513, -4361:  # The spirit well
  refill Full

  pickup UpperDepths.TeleporterEX: free  # just a few steps away in the darkness

  conn Teleporters: free
  conn UpperDepths.BelowHive:
    moki:
      BreakWall=1, Bow OR Spear
      BreakWall=1, Launch
      DepthsLight
    gorlek:
      BreakWall=1, Shuriken OR Grenade
      SentryJump=1  # use the weapon to break the firefly egg
      Dash, Damage=30 OR Launch  # spam and land in the spikes or catch with launch
  conn UpperDepths.Central:  # paths using depthslight already solve connection through the midway anchor
    moki:
      BreakWall=1, Bow, DoubleJump OR Dash OR Glide OR Launch  # a bit scary...
      BreakWall=1, Spear, DoubleJump OR Dash OR Glide OR Launch  # a bit scary...
      BreakWall=1, Launch
    gorlek:
      BreakWall=1, Bow OR Spear OR Shuriken OR Grenade
      SentryJump=1  # use the weapon to break the firefly egg
  conn UpperDepths.OutsideMoraFight:
    gorlek: ShurikenBreak=20

anchor UpperDepths.Central at 464, -4484:  # The firefly egg to the right of the second keystone door
  refill Checkpoint
  refill Energy=3:  # in the dark above
    unsafe: BreakCrystal, Launch

  state UpperDepths.CentralKeystoneDoor:
    moki: Keystone=2

  conn UpperDepths.SecondKSRoom:
    moki:
      Combat=2xSpiderling, BreakWall=1  # combat will provide a weapon, depthslight would be redundant here
      Bash, DepthsLight OR BreakWall=1
    gorlek: free  # don't look behind oriLurk
  conn UpperDepths.LowerConnection:
    moki: UpperDepths.CentralKeystoneDoor
  conn UpperDepths.BelowHive:
    moki: DepthsLight, Launch
    gorlek:
      DepthsLight, Bash, Grenade=1, DoubleJump, TripleJump OR Damage=10
      DepthsLight, SentryJump=1, DoubleJump, TripleJump, Damage=10

anchor UpperDepths.SecondKSRoom at 542, -4467:  # The egg of the firefly circling through the keystone room
  refill Checkpoint
  refill Energy=4:
    moki: BreakCrystal
  # a great number of energy crystals on the way through the dark have not been considered (they would probably even out since more anchors would also increase the flash cost)

  pickup UpperDepths.RightHealthKS:
    moki: BreakWall=1 OR DepthsLight
    gorlek: free
  pickup UpperDepths.LeftHealthKS:
    moki:
      BreakWall=1, DoubleJump, Dash OR Glide
      DepthsLight, DoubleJump, Dash OR Glide
      DepthsLight, DoubleJump, Bash, Grenade=1
      Launch, BreakWall=1 OR DepthsLight
    gorlek:
      DoubleJump, TripleJump, BreakWall=1 OR DepthsLight
      Dash, Glide, BreakWall=1 OR DepthsLight
      Sword, DoubleJump OR Dash  # break the firefly egg and hover
      DepthsLight, Bash, Grenade=1
      DepthsLight, SentryJump=1
      Launch
  pickup UpperDepths.KeystoneHC:
    moki:
      BreakWall=1, DoubleJump, Dash, Glide
      DepthsLight, DoubleJump, Dash OR Glide
      Launch, BreakWall=1 OR DepthsLight
    gorlek:
      BreakWall=1, DoubleJump, TripleJump OR Dash OR Glide
      DepthsLight, DoubleJump, TripleJump
      Dash, Launch
    unsafe:
      DepthsLight, DoubleJump, Sword
  pickup UpperDepths.BossPathEX:  # saved for later to know redundancies with the new anchor
    moki:
      DepthsLight, DoubleJump, Dash
      DepthsLight, DoubleJump, Bash, Grenade=1
      DepthsLight, Launch
    gorlek:
      DepthsLight, SentryJump=1, DoubleJump
      Launch
    unsafe:
      DepthsLight, DoubleJump, Sword

  conn UpperDepths.Central:
    moki:
      Combat=Spiderling, DepthsLight OR BreakWall=1
      Bash, DepthsLight OR BreakWall=1
    gorlek: DepthsLight OR BreakWall=1 OR Dash OR Bash OR Glide OR Launch OR Sword OR Hammer OR Damage=10  # with DoubleJump it's still quite easy to take damage
  conn UpperDepths.MoraPath:
    moki:
      DepthsLight, DoubleJump, Grapple, Dash OR Glide
      DepthsLight, Launch
    gorlek:
      DepthsLight, DoubleJump
      DepthsLight, Dash, Damage=30
      DepthsLight, Bash, Grenade=1, Damage=30, Glide OR Sword
      DepthsLight, Bash, Grenade=2

anchor UpperDepths.MoraPath at 572, -4431:  # At the safe light during the dark path towards Mora
  refill Checkpoint
  refill Energy=3:
    moki: BreakCrystal

  quest UpperDepths.LightcatcherSeed:
    moki:
      DepthsLight, Grapple, DoubleJump, Dash
      DepthsLight, Combat=2xSpiderling, DoubleJump, Dash, Bash, Grenade=1  # clear the floor to bashgrenade
      DepthsLight, Launch
    gorlek:
      DepthsLight, Bash, DoubleJump OR Dash OR Glide OR Sword OR Damage=30
      DepthsLight, Combat=3xSpiderling, Grapple, DoubleJump OR Dash OR Glide OR Sword OR Damage=30
      DepthsLight, SwordSJump=1  # kill the spiderlings with the weapon
      DepthsLight, HammerSJump=1, DoubleJump OR Dash OR Glide OR Damage=30  # kill the spiderlings with the weapon
      DoubleJump, Dash, Bash, Grapple
      Launch

  conn UpperDepths.OutsideMoraFight:
    moki:
      DepthsLight, Grapple, DoubleJump, Dash OR Glide
      DepthsLight, Grapple, DoubleJump, Bash, Grenade=1
      DepthsLight, Launch
    gorlek:
      DepthsLight, Grapple, Dash, Damage=30, Glide OR Sword
      DepthsLight, DoubleJump, TripleJump
      DepthsLight, Grapple, Bash, Grenade=1, Dash OR Glide OR Sword
      DepthsLight, Bash, Grenade=2, DoubleJump OR Dash OR Glide OR Sword
      DepthsLight, Bash, Grenade=3
      DepthsLight, Grapple, SwordSJump=1
      DepthsLight, Grapple, HammerSJump=1, DoubleJump OR Dash OR Glide
      DepthsLight, SwordSJump=2
      DepthsLight, HammerSJump=2, DoubleJump OR Dash OR Glide
      DepthsLight, SentryJump=3
      Launch, DoubleJump OR Dash OR Glide
  conn UpperDepths.SecondKSRoom:
    moki: DepthsLight
  conn UpperDepths.BelowHive:  # many paths would be redundant with going to the teleporter
    gorlek, BreakWall=20:
      DepthsLight, Bash, Grapple, DoubleJump OR Dash OR Glide OR Sword OR Damage=30
      DepthsLight, Bash, Grenade=1, DoubleJump OR Dash OR Glide OR Sword OR Damage=30
      DepthsLight, Bash, SwordSJump=1
      DepthsLight, Bash, HammerSJump=1, DoubleJump OR Dash OR Glide OR Damage=30
      DepthsLight, Combat=3xSpiderling, Grapple, DoubleJump OR Dash OR Glide OR Sword OR Damage=30
      DepthsLight, SentryJump=1, Grapple, Glide OR Damage=30  # kill the spiderlings with the weapon
      DepthsLight, SentryJump=2, Glide OR Damage=30  # kill the spiderlings with the weapon
  # going to the keydoor should always be easier through the bottom path (keystone room) than going past the seed

anchor UpperDepths.OutsideMoraFight at 595, -4376:  # Directly left of Mora's lair
  refill Checkpoint

  conn MoraFight: free
  conn UpperDepths.Teleporter:
    moki, BreakWall=20:
      DoubleJump OR Launch
      Bash, Grenade=1
    gorlek: BreakWall=20, Dash OR Sword OR HammerSJump=1
    unsafe: BreakWall=20, Glide
  conn UpperDepths.MoraPath:
    moki: DepthsLight, DoubleJump OR Dash OR Glide
    gorlek: free

anchor MoraFight at 674, -4385:
  refill Full
  quest UpperDepths.ForestsEyes:
    moki: Boss=330, Regenerate, Damage=85, Flash, Bash, Grapple, DoubleJump OR Dash OR Launch
    unsafe: Boss=330, Flash, Bash, Grapple, DoubleJump OR Dash OR Launch

anchor UpperDepths.LowerConnection at 423, -4475:  # The firefly egg to the left of the second keystone door
  refill Checkpoint
  # energy crystal on the way to the trial not considered

  state UpperDepths.CentralKeystoneDoor:
    moki: Keystone=2

  pickup LowerDepths.BelowDoorOre:
    moki: DepthsLight  # It's hidden in a dark area, not hard to reach.
    gorlek: free  # the ore is a light source, lots of time to teleport out
  pickup LowerDepths.LeftEX:
    moki:
      Glide, BreakWall=1 OR DepthsLight
      Launch, BreakWall=1 OR DepthsLight
      DoubleJump, Dash, BreakWall=1 OR DepthsLight
    gorlek:
      Sword  # break the firefly egg and hover
      Hammer, DoubleJump OR Damage=30  # break the firefly egg and hover
      Dash, BreakWall=1 OR DepthsLight
      BreakWall=1, DoubleJump OR Damage=30
      DepthsLight, DoubleJump OR Damage=30

  conn UpperDepths.BelowHive:
    moki:
      DoubleJump, Grapple, BreakWall=1 OR DepthsLight
      Launch, BreakWall=1 OR DepthsLight
      DepthsLight, Bash, Grenade=2, DoubleJump
    gorlek:
      DepthsLight, Grapple, Bash, Grenade=1, Damage=10
      DepthsLight, Bash, Grenade=2, Damage=10, Dash OR Glide
      DepthsLight, Bash, Grenade=3, Damage=10
      DepthsLight, Grapple, SentryJump=1, Damage=10
      DepthsLight, SentryJump=2, DoubleJump
      DepthsLight, SentryJump=2, Damage=10, Dash OR Glide
      DepthsLight, SentryJump=3, Damage=10
      BreakWall=1, DoubleJump, TripleJump
      BreakWall=1, SentryJump=4
      SentryJump=1, DoubleJump, DepthsLight OR BreakWall=1
  conn UpperDepths.Central:
    moki: UpperDepths.CentralKeystoneDoor
  conn LowerDepths.West:
    moki:
      BreakWall=1, Dash, DoubleJump OR Glide
      DepthsLight, DoubleJump, Dash
      DepthsLight, Glide
      Launch, BreakWall=1 OR DepthsLight
    gorlek:
      Sword  # break the firefly egg and hover
      Dash, BreakWall=1 OR DepthsLight
      DoubleJump, DepthsLight OR BreakWall=1
      Damage=30, DepthsLight OR BreakWall=1
  conn LowerDepths.Central:
    moki:  # the paths in the dark are a bit treacherous...
      BreakWall=1, DoubleJump, Dash, Bash
      BreakWall=1, Launch, DoubleJump OR Glide
      DepthsLight, DoubleJump, Dash, Bash OR Glide
      DepthsLight, Bash, Glide
      DepthsLight, Bash, Grenade=1, DoubleJump OR Dash OR Glide
      DepthsLight, Launch, DoubleJump OR Dash OR Bash OR Glide
    gorlek:
      BreakWall=1, Dash, Glide  # take the shortcut through the darkness
      BreakWall=1, DoubleJump, Dash, TripleJump OR Glide OR Sword OR Damage=30
      BreakWall=1, Launch, Dash OR Bash OR Sword OR Hammer OR Damage=30
      DepthsLight, Glide
      DepthsLight, Bash, DoubleJump OR Dash OR Sword OR Hammer
      DepthsLight, Damage=30, DoubleJump OR Dash OR Sword
      DepthsLight, DoubleJump, TripleJump, Dash OR Sword OR Hammer
      DepthsLight, DoubleJump, Dash, Hammer
      DepthsLight, Dash, Sword
      DepthsLight, Launch, Sword OR Hammer OR Damage=30

region LowerDepths:
  moki: Danger=40, Regenerate
  gorlek: Regenerate
  kii: Regenerate
  unsafe: free

anchor LowerDepths.West at 322, -4510:  # At the Moki needing a Lantern
  refill Checkpoint
  refill Health=1:  # to the left
    gorlek:
      DoubleJump, TripleJump OR Dash OR Glide OR Sword
      Dash, Glide OR Sword
      Bash OR Launch
      Water, WaterDash
    unsafe:
      Hammer, DoubleJump OR Dash
      Glide, Sword OR Hammer
  refill Energy=3:  # to the left
    gorlek, BreakCrystal:
      DoubleJump, TripleJump OR Dash OR Glide OR Sword
      Dash, Glide OR Sword
      Bash OR Launch
      Water, WaterDash
    unsafe:
      Hammer, DoubleJump OR Dash
      Glide, Sword OR Hammer
  # energy crystal on the way not considered

  quest LowerDepths.HandToHandSilk:
    moki: GladesTown.HandToHandLantern

  pickup LowerDepths.SwimEC:
    moki: Water, Bash, UpperDepths.ForestsEyes OR Flash
    gorlek: Water, Damage=10, UpperDepths.ForestsEyes OR Flash
  pickup LowerDepths.LeftEX:
    moki:
      DepthsLight, DoubleJump OR Dash OR Glide
      BreakWall=1, DoubleJump OR Dash OR Glide
    gorlek:
      DepthsLight, Sword OR Hammer
      BreakWall=1, Sword OR Hammer
    unsafe: DepthsLight OR BreakWall=1

  conn DepthsShrine:
    moki:
      Water, DoubleJump, Bash, UpperDepths.ForestsEyes OR Flash
      Water, Bash, Grenade=1, Dash, UpperDepths.ForestsEyes OR Flash
      Water, Bash, Grenade=1, Glide, UpperDepths.ForestsEyes OR Flash
      Water, Launch, UpperDepths.ForestsEyes OR Flash
    gorlek:
      ShurikenBreak=20:
        DoubleJump, TripleJump OR Dash OR Glide OR Sword
        Dash, Glide OR Sword
        Bash OR Launch
        WaterDash, Water OR Damage=20
      Water, UpperDepths.ForestsEyes OR Flash:
        DoubleJump, TripleJump
        SentryJump=2
        Bash, Dash
        Bash, Grenade=1, DoubleJump OR Glide OR Sword OR Hammer
    unsafe:
      Water, UpperDepths.ForestsEyes OR Flash:
        Bash  # the bash off the lantern is a bit precise
        DoubleJump, Dash, Sword OR Hammer  # djump + upslash + dash to the reach the wall before the shrine
      ShurikenBreak=20, Hammer, DoubleJump OR Dash
      ShurikenBreak=20, Glide, Sword OR Hammer
  conn UpperDepths.LowerConnection:
    moki: DepthsLight, Launch
    gorlek:  # Can make it easier by adding BreakWall=1 and using the firefly
      DepthsLight, DoubleJump, Damage=10, TripleJump OR Dash OR Glide OR Sword OR Hammer
      DepthsLight, DoubleJump, TripleJump, Dash OR Glide OR Sword
    unsafe:
      DepthsLight, Damage=30, DoubleJump OR Dash  # Dash needs 4 arrows, djump needs 5
  conn LowerDepths.Central:
    moki, BreakWall=1 OR DepthsLight:
      DoubleJump, Bash, Dash  # combatting the bat would need bash anyway in moki
      Launch, DoubleJump OR Glide
    gorlek:
      BreakWall=1, DoubleJump, Bash, TripleJump OR Glide OR Sword OR Hammer
      BreakWall=1, Combat=Bat, DoubleJump, Dash, Glide
      BreakWall=1, SentryJump=1, Damage=10, Bash, Dash
      DepthsLight, DoubleJump, Bash, TripleJump OR Glide OR Sword OR Hammer
      DepthsLight, Combat=Bat, DoubleJump, Glide
      DepthsLight, Combat=Bat, DoubleJump, Dash, Damage=30, Sword OR Hammer
      DepthsLight, SentryJump=1, Damage=10, Bash, Dash OR Glide
      DepthsLight, Bash, Grenade=1, Damage=10, Glide OR Dash OR Sword OR Hammer
      DepthsLight, DoubleJump, TripleJump, Dash OR Sword OR Hammer  # 4 arrows with sword, 5 arrows with hammer
    unsafe, BreakWall=1 OR DepthsLight:
      Bash, Grenade=1, Damage=10
      Bash, Grenade=1, Dash, Sword OR Hammer
      Dash, SentryJump=1
      DoubleJump, Sword

anchor DepthsShrine at 213, -4515:
  refill Full

  pickup LowerDepths.CombatShrine:
    moki, Regenerate, Combat=3xBat+4xEnergyRefill+2xSneezeSlug+2xTentacle+4xEnergyRefill+2xBat+2xTentacle+4xEnergyRefill+Bat+SneezeSlug:
      Damage=65
      Damage=60, DoubleJump OR Dash
      Damage=50, Launch

anchor LowerDepths.Central at 482, -4536:  # Below where the trial starts
  refill Checkpoint

  pickup LowerDepths.RaceStartHC:
    moki:
      DoubleJump, Grapple, Dash OR DepthsLight
      Launch
    gorlek:
      DepthsLight, Bash, Grenade=1, DoubleJump OR Dash  # easiest from the platform right of the jump pad
      DepthsLight, SentryJump=1, DoubleJump OR Dash
      DepthsLight, DoubleJump, TripleJump  # climb the right wall. djump might be easy enough for gorlek.
    unsafe:
      DepthsLight, DoubleJump
      DepthsLight, Grapple, Sword OR Hammer OR Dash OR Glide  # grapple the light after using the jumpad to reach the platform above

  conn LowerDepths.East:
    moki:
      Bash, DoubleJump, Dash OR Glide
      Launch, DoubleJump OR Dash OR Bash OR Glide
    gorlek:
      Bash, DoubleJump, TripleJump OR Sword OR Hammer
      Bash, Dash, Glide OR Sword
      Launch, Damage=30
      DepthsLight, DoubleJump, Dash, Glide OR Sword
      DepthsLight, DoubleJump, TripleJump, Dash OR Sword OR Glide
    unsafe:
      DepthsLight, DoubleJump, TripleJump, Hammer
      Bash, DoubleJump OR Dash OR Glide OR Sword
      Launch
  conn UpperDepths.LowerConnection:
    moki:
      DepthsLight, Launch, Bash
      DepthsLight, Bash, DoubleJump
    gorlek:
      DepthsLight, Launch
      DepthsLight, Bash, Grenade=1, DoubleJump
      DepthsLight, Combat=WeakSlug, DoubleJump, TripleJump, Dash OR Bash OR Glide OR Sword OR Hammer OR Damage=30  # need 6 arrows
    unsafe:
      DepthsLight, Bash, Grenade=1, Dash OR Glide
      DepthsLight, Bash, Hammer OR Sword
      DepthsLight, Bash, Dash, Grapple OR Damage=30  # Dash in the spikes, you can reach the lantern from here or grapple the grappable light to reach the trial platform
      DepthsLight, Bash, Glide, Grapple OR Damage=30

# checkpoint at 478, -4517

anchor LowerDepths.East at 570, -4550:  # The lit up room on the trial path
  refill Checkpoint
  refill Energy=3:
    moki: BreakCrystal
  refill Energy=3:
    moki, BreakCrystal:
      Bash, DoubleJump OR Dash OR Glide
      Launch
    gorlek, BreakCrystal:
      Bash OR SentryJump=1
      DoubleJump, TripleJump OR Dash OR Glide OR Sword
    unsafe: DoubleJump, Hammer

  # state LowerDepths.TrialActivation:
  #   moki:
  #     DoubleJump, Bash, Grenade=3
  #     DoubleJump, Bash, Grenade=2, Grapple
  #     DoubleJump, Dash, Bash, Grapple
  #     Bash, Grapple, Glide
  #     Launch

  pickup LowerDepths.SpiritSurgeShard:
    moki:
      DoubleJump, Grapple, Dash OR Glide
      Launch, DoubleJump OR Dash OR Grapple OR Glide
    gorlek:
      DoubleJump, Grapple
      Launch, Sword
      DepthsLight, Grapple, Dash OR Glide OR Sword
      DepthsLight, DoubleJump, TripleJump, Dash, Glide OR Damage=30
      DepthsLight, Bash, Grenade=1, DoubleJump, TripleJump, Dash OR Glide OR Damage=30
      DepthsLight, Bash, Grenade=1, DoubleJump, Dash, Damage=30
    unsafe:
      DoubleJump, TripleJump, Dash
      Launch
  pickup LowerDepths.LupoMap:
    moki, SpiritLight=150:
      Grapple, DoubleJump OR Dash OR Glide
      Launch, DoubleJump, Dash
      Launch, Glide
      DepthsLight, Glide
      DepthsLight, Launch, DoubleJump OR Dash
    gorlek, SpiritLight=150:
      Grapple, Sword
      Launch
      DepthsLight, DoubleJump, TripleJump, Dash OR Sword OR Hammer
      DepthsLight, DoubleJump, Dash, Sword OR Hammer
      DepthsLight, Damage=30, DoubleJump OR Dash OR Grapple OR Sword OR Hammer
    unsafe, SpiritLight=150:
      DoubleJump, TripleJump  # wjump on the left wall near the 1st grappable light above the spikes
      DoubleJump, Hammer, Dash  # djump+upslash+dash to reach the left wall near the 1st grappable light above the spikes

  conn UpperDepths.SecondKSRoom:
    moki, BreakWall=20:
      DepthsLight, DoubleJump, Bash, Grapple
      DepthsLight, Launch
    gorlek, BreakWall=20:
      DepthsLight, Bash, Grapple, Dash OR Sword
      DepthsLight, Bash, Grapple, Glide, Damage=30
      DepthsLight, Bash, SwordSJump=1
      DepthsLight, Bash, HammerSJump=1, DoubleJump OR Dash
      DepthsLight, Bash, SentryJump=1, Glide, Damage=30
      DepthsLight, Bash, Grenade=1, DoubleJump OR Dash OR Sword
      DepthsLight, Bash, Grenade=1, Glide, Damage=30
      DepthsLight, Bash, DoubleJump, TripleJump
      DepthsLight, DoubleJump, TripleJump, SwordSJump=1  # sjump before the lanterns, tjump+weapon stall to reach the breakable wall. Climb the right wall with tjump to reach the jumpad
      DepthsLight, DoubleJump, TripleJump, HammerSJump=1, Dash OR Glide  # sjump before the lanterns, tjump+weapon stall to reach the breakable wall. Climb the right wall with tjump to reach the jumpad
    unsafe, BreakWall=20:
      DepthsLight, Bash, Grapple, Hammer
      DepthsLight, DoubleJump, TripleJump
      DepthsLight, Bash, SentryJump=1 OR Grenade=1
  conn LowerDepths.TreeArea:
    moki:
      BreakWall=1, DoubleJump, Bash, Grapple, Dash OR Glide
      BreakWall=1, Launch, Bash, DoubleJump, Dash
      BreakWall=1, Launch, Bash, Glide
      BreakWall=1, Launch, Grapple, DoubleJump OR Dash OR Bash OR Glide
      DepthsLight, Bash, Grapple, DoubleJump OR Dash OR Glide
      DepthsLight, Launch, Bash OR Grapple
    gorlek:
      BreakWall=1 OR DepthsLight:  # These paths go the top route, so they can use the firefly egg
        Bash, DoubleJump, TripleJump, Damage=30, Hammer
        Launch, Grapple
        Launch, DoubleJump, TripleJump OR Dash OR Glide OR Bash OR Sword OR Hammer OR Damage=30
        Launch, Dash, Glide OR Bash OR Sword OR Hammer OR Damage=30
        Launch, Glide, Bash OR Damage=30
        Launch, Damage=30, Bash OR Sword
      BreakWall=1:  # These paths also go the top route, but would be redundant with other depthslight paths
        Bash, Grapple, DoubleJump
        Bash, Grapple, Dash, Glide OR Sword
        Bash, DoubleJump, TripleJump, Dash, Glide OR Sword
        Bash, DoubleJump, TripleJump, Damage=30, Dash OR Glide OR Sword
      DepthsLight:  # These paths only work on the bottom route, so they can't use the firefly
        Bash, Grapple, Sword
        Bash, DoubleJump, TripleJump, Dash OR Glide OR Sword
        Launch, Bash
    unsafe:
      BreakWall=1, Bash, Grapple, Sword OR Hammer
      Launch, DepthsLight OR BreakWall=1
      DepthsLight, DoubleJump, TripleJump, Grapple, Sword
      
  conn LowerDepths.Central:
    moki:
      Bash, DoubleJump OR Launch
      DepthsLight, Launch, DoubleJump, Dash OR Glide
    gorlek:
      Bash, Dash
      Launch
      DepthsLight, DoubleJump, TripleJump, Dash, Glide, Damage=30
    unsafe:
      DepthsLight, DoubleJump, TripleJump
      Bash  # make the last lantern swing to the left

# checkpoint at 621, -4579
# checkpoint at 693, -4515

anchor LowerDepths.TreeArea at 776, -4542:  # The flash tree
  refill Checkpoint
  refill Energy=4:
    moki: BreakCrystal

  # there could be a path to activate the trial here, but these aren't used currently...

  pickup LowerDepths.FlashTree: free
  pickup LowerDepths.RightEX:
    moki: DepthsLight OR Launch
    gorlek: Bash, Grenade=1
    unsafe: SentryJump=1

  conn LowerDepths.East:
    moki:
      DepthsLight, Glide OR Launch
      DepthsLight, DoubleJump, Bash OR Grapple
      DepthsLight, Dash, Bash OR Grapple
    gorlek:
      DepthsLight, DoubleJump, TripleJump, Dash OR Sword OR Hammer OR Damage=30
      DepthsLight, DoubleJump, Dash, Sword OR Hammer OR Damage=30
      DepthsLight, DoubleJump, Damage=30, Sword OR Hammer
    unsafe:
      DepthsLight, Sword, Bash OR Grapple
      DepthsLight, Hammer, Bash OR Grapple

region PoolsApproach:
  moki: Danger=25
  gorlek: free
  kii: free
  unsafe: free

anchor PoolsApproach.MillPathCheckpoint at -826, -4130:  # The checkpoint halfway between Mill Approach and Mill Path (added mostly because the paths through here reached ridiculous complexity otherwise)
  refill Checkpoint

  conn WestGlades.MillApproach:
    moki:
      Water, Grapple, DoubleJump, Dash OR Glide
      Water, Grapple, Bash, Grenade=1, Dash, Glide
      Water, Launch, DoubleJump OR Dash OR Grapple OR Glide  # go up the left wall
    gorlek:
      Water, Grapple, DoubleJump, TripleJump OR Sword OR Damage=15
      Water, Grapple, Dash, Glide OR Sword OR Hammer OR Damage=15
      Water, Grapple, Glide, Sword OR Damage=15
      Water, Grapple, Sword, Damage=15
      Water, Bash, Grenade=1, Launch
      Water, Launch, Sword OR Damage=15
    unsafe:
      Water, Grapple, Dash OR Glide OR Sword OR DoubleJump  # grapple the plant then let you fall under it and regrapple it from bellow to have more height
      Water, Grapple, Hammer, Damage=15
      Water, Launch
      Water, DoubleJump, TripleJump, Sword  # Sword hover. Possible without an upslash too.
      Water, DoubleJump, Sword, Damage=15  # Sword jumps
      Water, DoubleJump, Hammer  # Hammer jumps
  conn PoolsApproach.MillPath:
    moki, Damage=20:  # severe enemy spam
      Bash, Grapple OR Launch  # this is probably actually closest to how you'd traverse this naturally
      Combat=Crab+2xSmallSkeeto, Grapple, DoubleJump OR Dash  # go through the gap from above, you can use Grapple to reset if you fall
      Bash, Grapple, DoubleJump OR Dash  # go through the gap from above, you can use Grapple to reset if you fall
      Launch, DoubleJump OR Grapple
    gorlek:
      Combat=Crab+2xSmallSkeeto, Grapple, Glide OR Sword OR Hammer
      Bash, Grapple, Glide OR Sword OR Hammer OR Grenade=1
      Combat=Crab+2xSmallSkeeto, SentryJump=1, DoubleJump, TripleJump
      Bash, Grenade=1, DoubleJump
    unsafe:
      Bash  # Bash the ennemies but they don't really like being on the right position for you to bash them
      DoubleJump, Hammer, Dash OR TripleJump  # Hammer jumps
      DoubleJump, TripleJump, Sword  # Reset your jumps by hitting/pogoing the ennemies

anchor PoolsApproach.MillPath at -873, -4146:  # above the water where the three paths merge
  refill Checkpoint

  pickup PoolsApproach.MillPathEX:
    moki:
      Bash, DoubleJump OR Dash
      Combat=SpinCrab+CorruptSlug, DoubleJump, Dash
      Combat=SpinCrab+CorruptSlug, DoubleJump, Grapple, Glide  # solvable either through the right grapple point or using the wrap-around taught at glades shrine
      Launch
    gorlek:
      Bash, Water OR Glide  # there's a variety of solutions for this with the enemies around
      DoubleJump, TripleJump  # gives some room to maneuver around the corrupted slug
      Combat=SpinCrab+CorruptSlug, DoubleJump, Grapple OR Glide OR Sword OR Hammer
    unsafe:
      Bash
      SwordSJump=1
      Combat=SpinCrab+CorruptSlug, DoubleJump
      Combat=SpinCrab+CorruptSlug, Glide, Dash  # Glide jump
      Dash, Sword OR Hammer OR Grapple  # Dash upslash / grapple the right plant, and spam dash to reach the wall where the slime is      
  pickup PoolsApproach.MillPathEC:
    moki: Water  # again not really a reason to even use Bash

  conn PoolsApproach.MillPathCheckpoint:
    moki, Damage=20:  # severe enemy spam
      Bash, DoubleJump  # bash errything
      Combat=Crab+2xSmallSkeeto, Bash, Grenade=3, Dash OR Glide  # clear the space to bashnade
      Combat=Crab+2xSmallSkeeto, Bash, Grenade=2, Grapple, Dash OR Glide  # clear the space to bashnade
      Combat=Crab+2xSmallSkeeto, DoubleJump, Grapple, Dash OR Glide
      Launch, DoubleJump OR Dash OR Bash OR Glide
    gorlek:
      Bash, DoubleJump OR Dash OR Grapple OR Glide OR Sword OR Hammer
      Grapple, DoubleJump OR SentryJump=1
      DoubleJump, TripleJump, Combat=CorruptSlug OR SentryJump=1  # climb the wall bellow the checkpoint
      Launch
    unsafe:
      Dash, Grapple, Combat=Crab
      DoubleJump, Hammer OR Sword
      DoubleJump, Glide, Combat=CorruptSlug  # kill the first CorruptSlug then wall jump to the left wall. Climbing that wall is a bit precise. Can make it easier with a glide jump, which means killing the second CorruptSlug
      Grenade=1, Grapple, Combat=Crab, Sword OR Hammer OR Glide OR Damage=20  # Grenade jump from 
  conn PoolsApproach.RightOfWheel:
    moki: Water, Combat=SpinCrab OR DoubleJump OR Bash OR Launch  # bashing to break the wall on the way is much harder than just swimming at it and letting it happen, so didn't make Bash a requirement.
    gorlek: Water

anchor PoolsApproach.RightOfWheel at -948, -4184:  # The rightmost platform of the static wheel
  refill Checkpoint:
    moki: Water  # right below in the water

  pickup PoolsApproach.AboveWheelEX:  # grenadebashes here don't work as well when the wheel spins
    moki:
      PoolsApproach.WheelFreed, DoubleJump
      Launch
    gorlek:
      DoubleJump, Hammer, Dash  # djump + upswing then dash to the wall
      DoubleJump, TripleJump
      SentryJump=1, DoubleJump
    unsafe:
      Bash, Grenade=1, DoubleJump OR SentryJump=1
      Bash, Grenade=1, Hammer, Dash
      Glide, Hammer OR DoubleJump  # Glide jumps
      DoubleJump, Sword  #  Sword jumps
      Grenade=3  #  2 gjump then cancel the second on and start a grenade float (which you al need to cancel so you can wjump)
  pickup PoolsApproach.MillPathHC:
    moki:
      Water, DoubleJump, Dash, WaterDash, Grapple
      Water, DoubleJump, Grapple, Launch
    gorlek:
      Water, WaterDash, Grapple, Damage=20, DoubleJump OR Dash  # Analog swimming can avoid the damage boost but its hard to do with keyboard swimming
      Water, Bash, DoubleJump, TripleJump, Damage=20 OR Grapple
      Water, Bash, DoubleJump, TripleJump, Dash, Glide OR Sword
      Water, Bash, DoubleJump, TripleJump, Glide, Sword
      Water, Launch, DoubleJump OR Grapple OR Glide
      Water, Launch, Dash, Sword OR Hammer OR Damage=20
      Water, Launch, Damage=20, WaterDash OR Bash
    unsafe:
      Water, DoubleJump, Bash, Grapple, Sword OR Hammer  # the air stalling to skip grapple is quite hard + need an upslash and a precise shot to get to the HC but you can't refill your upsash anywhere
      Water, DoubleJump, Bash, Damage=20, Sword OR Hammer  # the air stalling to skip grapple is quite hard + need an upslash and a precise shot to get to the HC but you can't refill your upsash anywhere
      Water, WaterDash, DoubleJump, Grapple  # the waterdash to get to the hc is really hard with keyboard swimming
      Water, DoubleJump, Hammer, Damage=20, Dash OR TripleJump  # Hammer jumps
      Water, DoubleJump, Hammer, Grapple OR Glide  # Hammer jumps
  pickup PoolsApproach.MillPathEC:
    moki: Water, Bash, Damage=10
    gorlek: Water, Bash

  conn MarshPastOpher.PoolsPathWest:
    moki, BreakWall=20:
      Water, WaterDash, DoubleJump, Grapple  # maybe not obvious?
      Water, Grapple, Launch
    gorlek, BreakWall=20:
      Water, WaterDash, Grapple, Damage=20, Dash OR Glide  # damage not mandatory
      Water, WaterDash, DoubleJump, Damage=20, TripleJump OR Dash OR Glide OR Sword
      Water, Bash, Grapple, Damage=20, Dash, Sword
      Water, Bash, Grapple, Damage=20, Glide
      Water, Bash, Grapple, DoubleJump, TripleJump OR Dash OR Sword
      Water, Bash, Grapple, DoubleJump, Hammer, Damage=20
      Water, Bash, DoubleJump, Damage=20, TripleJump, Dash OR Glide OR Sword
      Water, Bash, DoubleJump, Damage=20, Dash, Glide OR Sword
      Water, Launch, DoubleJump OR Grapple OR Glide
      Water, Launch, Dash, Sword OR Hammer OR Damage=20
      Water, Launch, Damage=20, WaterDash OR Bash
    unsafe, BreakWall=20:
      Water, WaterDash, DoubleJump, Damage=20, Glide OR Sword
      Water, Bash, DoubleJump, Damage=20, Glide OR Sword
      Water, Grapple, WaterDash, Sword OR Hammer  # Need an upslash but you can't refill it anywhere near
      Water, Grapple, Bash, Sword OR Hammer  # Need an upslash but you can't refill it anywhere near
      Water, Launch  # Launch boost on the ceiling
      Water, DoubleJump, Hammer, Damage=20, Dash OR TripleJump  # Hammer jumps
      Water, DoubleJump, Hammer, Grapple OR Glide  # Hammer jumps
  conn PoolsApproach.LeftOfWheel:
    moki:
      PoolsApproach.WheelFreed OR DoubleJump OR Grapple OR Launch
      Bash, Grenade=1
    gorlek: free
  conn EastPools.Entry:
    moki:
      Glide, Launch
      Bash, Grenade=1, Launch, DoubleJump OR Dash
      DoubleJump, Dash, Launch, Damage=20
      PoolsApproach.WheelFreed, DoubleJump, Glide
    gorlek:
      Glide, DoubleJump, Hammer, Dash  # djump + upswing then dash to the wall
      Glide, DoubleJump, TripleJump
      Glide, SentryJump=1, DoubleJump OR Dash OR Damage=20
      Launch, DoubleJump, Dash OR Sword  # refresh your double jump with launch, equivalently for all paths below
      Launch, Hammer, Damage=20, DoubleJump OR Dash
      Launch, Dash, Sword
      PoolsApproach.WheelFreed, Glide, Dash
      PoolsApproach.WheelFreed, Glide, Damage=20, Sword OR Hammer  # weapon not necessary, but you can use an upswing to make the jump off the wheel easier
    unsafe:
      Launch, DoubleJump OR Dash OR Sword OR Hammer  # Use the ceiling to refresh your launch
      Launch, Bash, Grenade=1  # Bash glide
      PoolsApproach.WheelFreed, Bash, Grenade=1, Dash, Sword, Damage=20
      PoolsApproach.WheelFreed, Bash, Grenade=1, Dash, DoubleJump, TripleJump OR Sword OR Hammer
      DoubleJump, Sword  # please don't put this in a supported difficulty thank you
  conn PoolsApproach.MillPath:
    moki:
      Water, Bash, Damage=10, Grapple, DoubleJump, Dash OR Glide
      Water, Bash, WaterDash
      Water, Bash, Damage=10, Launch
    gorlek: Water, Bash  # Bash the projectile and use it to bash the crab thing to reach the connection

anchor PoolsApproach.LeftOfWheel at -995, -4184:  # The leftmost platform of the static wheel
  state PoolsApproach.WheelFreed:
    moki: Water, Bash
    unsafe: Spear=1

  pickup PoolsApproach.CurrentEX:
    moki: Water, WaterDash

  conn PoolsApproach.RightOfWheel:  # grenadebash doesn't work when the wheel spins
    moki:
      PoolsApproach.WheelFreed, Water
      DoubleJump OR Launch
    gorlek: Dash, Hammer  # the first for the moving wheel, the latter for the still one
  conn EastPools.Entry:
    moki: Water, Launch
    gorlek:
      Water, WaterDash, DoubleJump, TripleJump OR Damage=20
      WaterDash, Damage=20, DoubleJump, TripleJump, Dash OR Sword OR Hammer  # touch the dirty water
      Launch, SentryJump=1, DoubleJump OR Dash  # use the weapons to float over the spikes at the end
      Launch, Damage=20, DoubleJump OR Dash OR Sword OR Hammer OR WaterDash  # touch the dirty water
    unsafe:
      Water, WaterDash, DoubleJump, Dash, Hammer  # water dash straight up, double jump, upslash, dash
      WaterDash, Water OR Damage=20  # :3
      Water, DoubleJump, TripleJump, Hammer  # Hammer jumps
  conn MarshSpawn.Main:
    moki: Water, WaterDash  # <3

region EastPools:
  moki: Danger=40, Regenerate
  gorlek: Regenerate
  kii: Regenerate
  unsafe: free

anchor EastPools.Entry at -1122, -4166:  # At the Voice dialogue
  refill Checkpoint
  refill Health=1

  state EastPools.EntryBubblesFree:  # these spawn once you have Flap
    moki: Flap

  pickup EastPools.TwoCrushersEX:
    moki: Water, WaterDash
    unsafe:
      Water
      WaterDash, Damage=60  # 80 is more likely

  conn EastPools.LeverRoom:
    moki:
      EastPools.EntryBubblesFree OR Launch
      Bash, Grenade=1
    gorlek:
      SentryJump=1
      WaterDash, DoubleJump, Water OR Damage=20
    unsafe:
      WaterDash, Hammer, Water OR Damage=20
      Water, WaterDash, Sword, Damage=20
      Hammer, TripleJump  #TripleHammerJump
  conn PoolsApproach.LeftOfWheel:  # should be fair to assume that if the wheel is spinning, the player has Water
    moki:
      Water
      Bash, Grenade=1, Glide
      Glide, Launch
      DoubleJump, Dash, Launch
      Bash, Grenade=1, Launch, DoubleJump OR Dash
    gorlek:  # Try with the spinning wheel if there is a damage boost that seems unnecessary
      DoubleJump, Damage=20, TripleJump OR Dash OR Sword
      DoubleJump, TripleJump, Dash, Sword
      Bash, Grenade=1, Launch
      Bash, Grenade=1, Damage=20, Dash OR DoubleJump
      Bash, Grenade=1, Dash, DoubleJump
      Glide, DoubleJump OR Dash OR SentryJump=1 OR Damage=20
      WaterDash, Damage=20, DoubleJump OR Dash OR Glide
      Launch, DoubleJump OR Dash OR Damage=20
      SentryJump=1, Damage=20, Dash, DoubleJump
      SentryJump=1, Launch  # Use weapon to stall before and after the launch
    unsafe:
      Launch, Hammer, Sword  # climb the left wall

anchor EastPools.LeverRoom at -1160, -4152:  # At the amulet Moki
  refill Checkpoint

  state EastPools.EntryLever:
    moki:
      Bash, DoubleJump, Dash OR Glide
      Bash, Dash, Glide
      Launch
    gorlek:
      Combat=CorruptSlug, DoubleJump, TripleJump OR Sword OR Hammer OR Damage=20  # wait for another bubble when on the right upper wall
      Bash, DoubleJump, TripleJump OR Sword OR Hammer OR Damage=20
      DoubleJump, Damage=10, Sword OR Hammer  # tank the explosion damage from the slug
      Dash, Damage=20, Combat=CorruptSlug OR Bash
    unsafe:
      Bash  # Bash the skeeto, bash the slime twice
      SentryJump=1, DoubleJump  # wait for another bubble when on the right upper wall. Use weapon stall
  state EastPools.BelowTokkBubbleFree:
    moki: EastPools.EntryLever, Water, Bash
    gorlek: EastPools.EntryLever, Water, WaterDash
    unsafe, EastPools.EntryLever:
      Water, Bow=1 OR Grenade=1
      Bash, Bow=1 OR Grenade=1  # Use the Corrupted Slime to blow the wall then bow or grenade to free the bubble

  quest EastPools.KwolokAmuletQI: free

  pickup EastPools.RightOre:
    moki:
      DoubleJump, Grapple, Flap, Combat=CorruptSlug, Dash OR Glide  # Need to flap from the green spot so the bubble don't go too far to the right
      Launch, Grapple
    gorlek:
      DoubleJump, Grapple, Flap, Combat=CorruptSlug, TripleJump OR Sword OR Hammer OR Damage=20  # Need to flap from the green spot so the bubble don't go too far to the right
      Launch, Flap  # Flap makes the bubbles spawn
      Launch, Bash, Grenade=1
    unsafe:
      Bash, Grenade=1, DoubleJump, TripleJump, Damage=20
      Flap, Bash, Grenade=1, DoubleJump, Combat=CorruptSlug, TripleJump OR Sword OR Hammer  # Flap makes the bubble spawn. Use it to reach your grenade
      Dash, Grapple, Flap  # Need to flap from the green spot so the bubble don't go too far to the right
      Launch  # Turnaround Launch
  pickup EastPools.CurrentEX:
    moki: Water, WaterDash
  pickup EastPools.BelowLeverEX:
    moki:  # kinda dangerous with the spikes? but damage seemed mostly avoidable
      DoubleJump, Bash, Grenade=1
      Hammer, DoubleJump OR Dash OR Glide
      Spear=1, DoubleJump OR Dash OR Glide
      Launch
    gorlek:
      Spear=1 OR Hammer
      Bash, DoubleJump, TripleJump
    unsafe:
      DoubleJump, TripleJump, Combat=CorruptSlug  # kill the slug on the left wall, tjump from this wall into the spikes under the pickup
      SentryJump=1, DoubleJump OR Damage=20  # The tree is swinging a bit. sjump from the left (Ori should almost fall) when the tree is swinging to the left
      Bash  # Bait the skeeto, bash it when it's under the hole
  pickup EastPools.AboveDoorOre:  # some paths that aren't redundant with the paths coming from Tokk
    moki, EastPools.EntryLever:
      Bash, Grenade=2
      Bash, Grenade=1, DoubleJump OR Grapple
    gorlek, EastPools.EntryLever:
      SentryJump=2, Damage=20  # damage if you sjump into the spikes
      Bash, Grenade=1, SentryJump=1
      SentryJump=1, DoubleJump OR Grapple
    unsafe, EastPools.EntryLever:
      Hammer, Bash              # using upswing to get below slug, hit it off the ceiling and then bash it

  conn EastPools.TPArea:
    moki, EastPools.EntryLever:
      EastPools.BelowTokkBubbleFree, Combat=Crab, Grapple, Flap, DoubleJump OR Dash OR Glide
      EastPools.BelowTokkBubbleFree, Bash, Grapple, Flap, DoubleJump OR Dash OR Glide
      DoubleJump, Bash, Grenade=1  # bashgrenade above
      Grapple, Bash, Grenade=1, Dash OR Glide  # bashgrenade above
      Bash, Grenade=2, Dash OR Glide  # bashgrenade above
      Bash, Grenade=2, EastPools.BelowTokkBubbleFree OR Water  # bashgrenade below
      Launch
    gorlek, EastPools.EntryLever:
      EastPools.BelowTokkBubbleFree, Flap, Combat=Crab, Grapple, Sword OR Hammer OR Damage=20
      EastPools.BelowTokkBubbleFree, Flap, Bash, Grapple, Sword OR Hammer OR Damage=20
      SentryJump=2, Damage=20  # weapon stall under the slug, damage is if you sjump into the spikes
      SentryJump=1, DoubleJump OR Grapple
      Grapple, Bash, Grenade=1, Sword OR Hammer OR Damage=20  # bashgrenade above
      Bash, Grenade=2, Sword OR Hammer OR Damage=20
      Bash, Grenade=3
      Bash, DoubleJump, TripleJump, Dash OR Sword OR Glide  # Possible with just bash/tjump but there is a small colider at the left that make it hard when the slug is right next to it
    unsafe, EastPools.EntryLever:
      EastPools.BelowTokkBubbleFree, Grapple, DoubleJump OR Dash OR Glide OR Sword OR Hammer OR Damage=20
      Bash, DoubleJump  # Bash the slug at the left of the spike, bash it to reach tokk
      DoubleJump, TripleJump, Damage=20  # tjump in the spikes under Tokk to reset your tjump. Make sure to use your tjump before eating the spikes
      Bash, Grenade=2
  conn EastPools.Entry: free

# checkpoint at -1278, -4158

anchor EastPools.TPArea at -1297, -4143:  # Where Tokk stands
  refill Checkpoint
  refill Full:  # use the teleporter
    moki: EastPools.LowerWaterDrained

  state EastPools.BelowTokkBubbleFree:
    moki: Water, Bash
    gorlek: Water, WaterDash
    unsafe:
      Bash, Bow=1 OR Grenade=1  # Use the Corrupted Slime to blow the wall then bow or grenade to free the bubble
      Water, Bow=1 OR Grenade=1
  state EastPools.LowerWaterDrained:
    moki: Water, WaterBreath
    gorlek: Water
    unsafe: DoubleJump OR Dash OR Glide OR Sword OR Hammer OR Damage=20  # puzzle skip
  # There are two Arenas here: you get one if you enter without WaterDash and another if you enter with it.
  # This path is assuming the worse case of getting the strictly harder WaterDash arena, but doesn't list WaterDash explicitly because you don't need it unless you have it.
  # And any other way would lock basically all of Pools behind WaterDash. So it makes sense, right?
  # Also, for now this state includes breaking the purple wall before the arena because everything else would be dumb
  state EastPools.FightArenas:
    moki: EastPools.LowerWaterDrained, Regenerate, Damage=20, Water, WaterBreath, Combat=4xCrab+Tentacle+2xSkeeto, Bash
    gorlek: EastPools.LowerWaterDrained, Regenerate, Damage=20, Water, Combat=4xCrab+Tentacle+2xSkeeto, Bash
    unsafe: EastPools.LowerWaterDrained, Water, Combat=4xCrab+Tentacle+2xSkeeto, Launch OR Dash OR Damage=20  # Land on the left then jump under the purple wall to correct the torpedo angle. launch in order to avoid the blast damage
  state EastPools.LupoPurpleFloor:
    unsafe: Water, Bash, Dash, ShurikenBreak=20

  pickup EastPools.AboveDoorOre:
    moki:
      EastPools.BelowTokkBubbleFree, Grapple, Flap, DoubleJump OR Dash
      Bash, Grenade=1, DoubleJump OR Dash OR Glide OR Grapple
      Bash, Grenade=2
      Launch
    gorlek:
      EastPools.BelowTokkBubbleFree, Grapple, Flap
      Bash, Grenade=1, Sword OR Hammer OR Damage=20
      SentryJump=1  # Weapon stall above the spikes
    unsafe:
      DoubleJump, Bash  # Bash the slug when its at the right of the ceiling
      Sword, Bash       # Hit slug with sword to hit it off the ceiling and then bash it
  pickup EastPools.LupoOre:
    moki: Water
  pickup EastPools.UltraBashShard:
    moki: EastPools.LowerWaterDrained, Water, WaterBreath, Bash
    gorlek: EastPools.LowerWaterDrained, Water, Bash
    unsafe: EastPools.LowerWaterDrained, Water  # move a bit on the side when the torpedo is getting close to the wall
  pickup EastPools.FightRoomHC:
    moki, EastPools.FightArenas, WaterDash:  # The HC only gets unlocked if you finish the alternate WaterDash arena; FightArenas doesn't have WaterDash as requirement included for reasons explained above, so it's needed here
      DoubleJump, Dash OR Grapple
      Bash, Grenade=1
      Launch
    gorlek: EastPools.FightArenas, WaterDash, Water OR Damage=20  # WaterDash on the bubble
  pickup EastPools.LupoEX:
    gorlek: Water, ShurikenBreak=20
  pickup EastPools.LupoMap:
    gorlek: SpiritLight=150, Water, ShurikenBreak=20

  # this Tokk disappears after Kwolok's death
  # the teleporter is a logical dead end
  conn EastPools.FishingPool:
    moki:
      Grapple, DoubleJump OR Dash
      DoubleJump, Bash, Grenade=1
      Launch
    gorlek:
      Grapple, Glide OR Sword OR Hammer
      SentryJump=1, DoubleJump
      Bash, Grenade=1, Dash OR Sword OR Hammer
      DoubleJump, TripleJump, Dash  # climb the left wall, dash then tjump to reach the wall above the grapple plant
    unsafe:
      Bash, Grenade=1
      Grapple, Damage=40
  conn EastPools.MissilePuzzle:  # EastPools.FightArenas also include breaking the purple ceiling before the fight arena
    moki: EastPools.FightArenas, Water OR DoubleJump OR Dash OR Glide
    gorlek: EastPools.FightArenas, Sword OR Damage=20
    unsafe: EastPools.FightArenas  # jump on the bubble to avoid a dboost in dirty water
  conn EastPools.LeverRoom:
    moki, EastPools.EntryLever:
      Combat=Crab, DoubleJump OR Dash OR Glide  # go above
      Bash, DoubleJump OR Dash OR Glide  # go above
      Bash, Grenade=1  # go above
      Launch  # go above
      Hammer, Glide  # this doesn't solve through combat, but you can break the bubble free to get over the crab
      Spear=1, DoubleJump OR Dash OR Glide  # break the bubble free to get over the crab
      Grapple, Combat=Crab OR Bash  # go below
    gorlek, EastPools.EntryLever:
      SwordSJump=1
      Sword, Combat=Crab OR Bash OR Spear=1  # with spear you can break the bubble free to get over the crab
      Hammer  # float over the spikes, break the bubble free to get over the crab
      Damage=10, DoubleJump OR Dash OR Glide OR Sword  # get hit by the crab
      Damage=20, Combat=Crab OR Bash OR Spear=1
      Grapple, Damage=10  # go below, get hit by the crab

anchor EastPools.Teleporter at -1316, -4153:  # At the teleporter after draining the water - this is to specify the refill and randos behaviour of draining the water if you grab the tp pickup
  refill Full

  state EastPools.LowerWaterDrained: free  # this is, uh... correct, I suppose xD

  conn Teleporters: free
  conn EastPools.TPArea: free

anchor EastPools.FishingPool at -1278, -4124:  # At the fisher moki
  quest EastPools.HandToHandSpyglass:
    moki: LowerDepths.HandToHandSilk

  conn EastPools.AboveFishingPool:
    moki:
      Water, WaterDash, DoubleJump, Dash, Combat=CorruptSlug OR Bash
      Water, WaterDash, DoubleJump, Glide, Combat=CorruptSlug OR Bash
      Bash, Grenade=1, DoubleJump
      Launch
    gorlek:
      WaterDash, DoubleJump, Water OR Damage=20
      WaterDash, Dash, Sword, Water OR Damage=20  # upslash makes it easier to reach the wall above the water
      Bash, Grenade=1, Dash
      SentryJump=1, DoubleJump OR Dash
    unsafe:
      DoubleJump, TripleJump  # ceiling jump on the wall above the fishing pond
  conn EastPools.TPArea: free

anchor EastPools.AboveFishingPool at -1300, -4102:  # Above the fishing Moki
  pickup EastPools.AboveTpEX:  # this needs water to not softlock when the player drains the upper water
    moki: Water
  pickup EastPools.PurpleWallHC:  # paths using the slime to break the purple wall
    unsafe:
      Bash, Launch OR SentryJump=1 OR Grenade=1
      Bash, DoubleJump, TripleJump, Damage=20, Sword OR Hammer  # dboost to climb the left wall

  conn EastPools.FishingPool: free
  conn UpperPools.DrainPuzzleExit:
    moki, UpperPools.UpperWaterDrained:
      Launch
      Bash, Grenade=1, DoubleJump
    gorlek, UpperPools.UpperWaterDrained:
      Bash, Grenade=2
      SentryJump=1, DoubleJump
    unsafe, UpperPools.UpperWaterDrained:
      WaterDash, DoubleJump, TripleJump, Water, Dash OR Sword OR Hammer
      DoubleJump, TripleJump, Damage=20  # climb the left wall
      Bash, DoubleJump  # Bash the slime
      Bash, Grenade=1, WaterDash, Water OR Damage=20

anchor EastPools.MissilePuzzle at -1425, -4144:  # Below where the trial starts
  refill Checkpoint

  state EastPools.CentralRoomPurpleWall:
    moki: Water, WaterBreath, Bash
    gorlek: Water, Bash
    unsafe: Water

  state EastPools.LupoPurpleFloor:
    moki: Water, WaterBreath, Bash
    gorlek: Water, Bash
    unsafe: Water

  pickup EastPools.EnergyHarvestShard:
    moki:
      Water, WaterDash, DoubleJump
      Bash, Grenade=1
      Launch
    gorlek:
      Damage=20, WaterDash, DoubleJump
      Water, Bash, DoubleJump OR WaterDash  # Use the torpedo
      SentryJump=1
    unsafe:
      DoubleJump, TripleJump, Sword OR Hammer  # tjump + upslash from the left wall
      Water, Bash  # Bash the torpedo out of the water (near the floor so you don't get too much speed), go out of the water and bash it again
  pickup EastPools.LupoEX:
    moki: EastPools.LupoPurpleFloor, Water
  pickup EastPools.LupoMap:
    moki: SpiritLight=150, EastPools.LupoPurpleFloor, Water
    gorlek: SpiritLight=150, EastPools.LupoPurpleFloor, Water
  pickup EastPools.BehindCrusherEX:
    moki: Water, WaterBreath
    gorlek: Water

  conn EastPools.CentralRoom:
    moki: EastPools.CentralRoomPurpleWall, Water
  conn EastPools.TPArea:
    moki: EastPools.LupoPurpleFloor, Water, BreakWall=20

anchor EastPools.CentralRoom at -1485, -4148:  # The room where you meet Kwolok when he's still fine
  refill Checkpoint

  state EastPools.CentralRoomPurpleWall:
    unsafe: Water

  quest EastPools.GrassSeed:
    moki:
      Water, WaterDash
      Water, Bash, DoubleJump OR Dash OR Glide
      Bash, Grenade=1, DoubleJump OR Dash OR Glide
      Launch
    gorlek:
      WaterDash, Damage=20
      Water, Bash  # Use the tentacle's projectile
      Bash, Grenade=1, Sword OR Hammer
      Bash, DoubleJump, Glide OR Sword
      Bash, Dash, Glide OR Sword
      DoubleJump, TripleJump, Glide
    unsafe:
      Bash, DoubleJump, TripleJump OR Hammer

  conn UpperPools.KeystoneRoomEntrance:
    moki:
      Water, Bash, DoubleJump, Dash OR Glide
      Water, Bash, Launch
    gorlek:
      DoubleJump, TripleJump, Dash, Glide, WaterDash  # wdash to free the bubbles
      Water, DoubleJump, TripleJump, Bash OR WaterDash
      Water, Bash, Grenade=1, DoubleJump
      Water, WaterDash, Launch  # activate the bubbles with waterdash. Launch on a bubble to reach the top
      Water, WaterDash, SentryJump=1, DoubleJump, TripleJump OR Dash OR Glide  # sjump from EastPools.GrassSeed
      Launch, DoubleJump OR Dash OR Glide
    # unsafe note: you can use sword deflector to free the bubble without bash or wdash
  conn WestPools:
    moki: Water, WaterBreath, WaterDash, DoubleJump OR Dash OR Glide OR Launch
    gorlek: Water, WaterDash, DoubleJump OR Dash OR Glide OR Launch OR Sword OR Hammer OR Damage=20
    unsafe:
      Water, WaterBreath, Launch
      Water, WaterBreath, DoubleJump, Grenade OR Hammer  # greande/hammer jumps. With grenade jumps, start a grenade jump while in the water then use your doublejump
      Water, WaterBreath, DoubleJump, TripleJump, Damage=20
      Water, WaterBreath, DoubleJump, Sword, Damage=20  # sword jump in the left munchers, walljump then sword jump+ uplash on the right wall
  conn EastPools.MissilePuzzle:
    moki: EastPools.CentralRoomPurpleWall, Water

region UpperPools:
  moki: Danger=40, Regenerate
  gorlek: Regenerate
  kii: Regenerate
  unsafe: free

# checkpoint at -1425, -4144

anchor UpperPools.KeystoneRoomEntrance at -1535, -4115:  # At the bottom entrance to the keystone room
  refill Checkpoint

  quest EastPools.GrassSeed:
    moki:
      Combat=SpinCrab OR Bash OR Launch
      DoubleJump, Dash
    gorlek: Dash OR Glide OR Damage=10
    unsafe: free

  pickup UpperPools.LowerKS:
    moki:
      Water, DoubleJump, Bash
      Water, WaterDash OR Launch
    gorlek: Water, Bash, Hammer
    unsafe: Water, Bash  # just need proper timing

  conn EastPools.CentralRoom:
    moki:
      Combat=SpinCrab OR Bash OR Launch
      DoubleJump, Dash
    gorlek: Dash OR Glide OR Damage=10
    unsafe: free
  conn UpperPools.KeystoneRoomBubbleSpawner:
    moki:
      Water OR Launch
      DoubleJump, Glide
    gorlek:
      Damage=20
      DoubleJump, TripleJump OR Dash OR Sword
      Dash, Glide OR Sword
      Bash, DoubleJump OR Dash OR Glide  # bashes interfere with weapons weirdly; it can easily happen in this scenario

anchor UpperPools.KeystoneRoomBubbleSpawner at -1566, -4115:  # Between the bubble spawner and the bounce pad
  refill Checkpoint

  state UpperPools.KeystoneRoomBubbleFree:
    moki: Water, WaterDash OR Bash
    unsafe: Grenade=1 OR Spear=1 OR Shuriken=1 OR Bow=1

  pickup UpperPools.UpperLeftKS:  # connections using the bubble have to start from here, others use the higher anchor
    moki: UpperPools.KeystoneRoomBubbleFree, Flap, DoubleJump
    gorlek: UpperPools.KeystoneRoomBubbleFree, Flap, Dash OR Glide
    unsafe: UpperPools.KeystoneRoomBubbleFree, Damage=20  # pretty cute

  conn UpperPools.KeystoneRoom:
    moki:
      DoubleJump OR Launch
      Bash, Grenade=1, Dash
    gorlek:
      Dash OR Glide
      Water, WaterDash, Bash  # use the missile
    unsafe:
      Water, Bash
      UpperPools.KeystoneRoomBubbleFree, WaterDash, Flap, Water OR Damage=20
  conn UpperPools.BubbleSpamRoom:  # connections using the bubble have to start from here, others use the higher anchor
    moki: UpperPools.KeystoneRoomBubbleFree, Flap, DoubleJump, Dash, Grapple  # seems to be the intended strat
    gorlek, UpperPools.KeystoneRoomBubbleFree:
      Flap, Grapple, DoubleJump OR Dash
      Flap, SentryJump=2  # guide the bubble to the anchor then sjump on it
      Flap, DoubleJump, TripleJump, Dash OR Glide OR Sword  # guide the bubble to the anchor then tjump on it. wjump from the left wall to reach to right wall
    unsafe: UpperPools.KeystoneRoomBubbleFree, Dash  # I'm so sorry
  conn UpperPools.KeystoneRoomEntrance:
    moki:  # with at least Double Jump it's easier to go over the top
      Water
      Dash, Glide
    gorlek:  # almost always easier to go over the top
      Damage=20, Bash OR Sword OR Hammer  # the enemy likes to get in the way

anchor UpperPools.KeystoneRoom at -1540, -4095:  # Autosave below the two upper left keystones
  refill Checkpoint
  refill Energy=3:
    moki: BreakCrystal

  pickup UpperPools.UpperLeftKS:
    moki:
      Bash, Grenade=1
      Launch
    gorlek:
      SentryJump=1
      DoubleJump, TripleJump, Hammer  # Can either reach the left or right wall; for the right wall you can even do it starting from a grounded upswing
      WaterDash, DoubleJump, TripleJump, Water OR Damage=20
  pickup UpperPools.UpperMidKS:  # the majority of paths will go through connections around the top
    gorlek:
      DoubleJump, WaterDash, Water OR Damage=20  # wdash to reach the right wall
      Bash, Grenade=1, DoubleJump
      Bash, Grenade=1, Dash, Damage=20
    unsafe:
      Water, WaterDash, Hammer, Damage=20  # wdash+upslash to reach the left wall, wjump in the spikes and upslash to get the key
  pickup UpperPools.UpperRightKS:
    moki:
      Bash, Grenade=1, Water OR DoubleJump OR Dash OR Glide
      Grapple, DoubleJump OR Dash OR Glide
      Water, WaterDash, DoubleJump
      Launch
    gorlek:
      SentryJump=1
      Bash, Grenade=1, Sword OR Damage=20  # sword/damage boost to reach the platform below he pickup
      WaterDash, Water OR Damage=20
      Grapple, Sword
      Grapple, Hammer, Water OR Damage=20
      DoubleJump, TripleJump OR Sword OR Hammer OR Bash  # Bash the crab enemy
    unsafe:
      Grapple, Water OR Damage=20  # grapple the plant to make it swing. When the plant is swinging at the left, grapple it with a good angle to grab the keystone

  conn UpperPools.KeystoneRoomEntrance: free
  conn UpperPools.KeystoneRoomBubbleSpawner: free
  conn UpperPools.BeforeKeystoneDoor:
    moki:
      Grapple, DoubleJump OR Dash OR Glide
      Water, Grapple, Bash, Grenade=1
      Bash, Grenade=1, Water, WaterDash
      Bash, Grenade=2, Water OR DoubleJump OR Dash OR Glide
      Bash, Grenade=3
      Launch
    gorlek:
      Grapple, Damage=20 OR Sword OR Water
      Grapple, Bash, Grenade=1
      DoubleJump, TripleJump, Dash  # wjump from UpperRightKS
      Bash, DoubleJump  # bash the crab enemy
      Bash, Grenade=1, WaterDash, Damage=20
      Bash, Grenade=2, Sword OR Damage=20
      SentryJump=1, Combat=Crab+SpinCrab, WaterDash, Water OR Damage=20
      SentryJump=1, Bash, WaterDash, Water OR Damage=20
      SwordSJump=2, Bash OR Damage=10
      HammerSJump=2, Bash, Water OR Dash OR Glide OR Damage=20

anchor UpperPools.BeforeKeystoneDoor at -1506, -4068:  # In front of the door blocking waterdash tree
  refill Checkpoint
  refill Health=1:
    moki: DoubleJump OR Dash OR Glide OR Grapple OR Launch
    gorlek: free

  state UpperPools.KeystoneDoor:
    moki: Keystone=4
  # state UpperPools.TrialActivation:
  #   moki: DoubleJump OR Grapple OR Launch

  pickup UpperPools.UpperMidKS:
    moki: DoubleJump OR Dash OR Glide
    gorlek: Sword OR Hammer OR Damage=20
    unsafe: free
  pickup UpperPools.UpperLeftKS:
    gorlek: DoubleJump, TripleJump

  conn UpperPools.TreeRoomEntrance:
    moki: UpperPools.KeystoneDoor
  conn UpperPools.KeystoneRoom: free
  conn UpperPools.BubbleSpamRoom:
    moki:
      DoubleJump, Bash, Grenade=1
      Launch
    gorlek:
      SwordSJump=1
      HammerSJump=1, DoubleJump OR Dash OR Glide OR Bash OR Damage=20
      Bash, Grenade=1, Dash OR Glide OR Sword
      Bash, Grenade=1, Hammer, Damage=20
      DoubleJump, TripleJump, Dash OR Damage=20  # you can come from the trial start and complete this path with just triple jump, the extra abilities allow alternatives to make it more likely that the player finds this path
    unsafe:
      DoubleJump, TripleJump  # come from the trial start
      Bash, Grenade=1  # Bash grenade to reach the slime, bash glide from it

anchor UpperPools.TreeRoomEntrance at -1467, -4075:  # The ledge to the left of Waterdash tree
  refill Checkpoint

  state UpperPools.KeystoneDoor:
    moki: Keystone=4
  state UpperPools.TreeRoomLeftBubbleFree:
    unsafe: Bow=1 OR Grenade=1 OR Spear=1

  conn UpperPools.BeforeKeystoneDoor:
    moki: UpperPools.KeystoneDoor
  conn UpperPools.TreeRoom:
    moki: Water OR DoubleJump OR Dash OR Glide
    gorlek: free

anchor UpperPools.TreeRoom at -1429, -4081:  # At Waterdash tree
  state UpperPools.TreeRoomLeftBubbleFree:
    moki: Water, WaterDash
    unsafe: Bow=1 OR Grenade=1 OR Spear=1
  state UpperPools.ButtonDoorAboveTree:
    moki: Water, WaterDash

  pickup UpperPools.SwimDashTree: free
  pickup UpperPools.CurrentEX:
    moki: Water, WaterDash
  pickup UpperPools.RoofEX:  # only for paths using the bubble all the way
    unsafe: UpperPools.TreeRoomLeftBubbleFree, Dash

  conn UpperPools.AboveTree:
    moki, UpperPools.TreeRoomLeftBubbleFree:
      Flap, DoubleJump
      Launch
    gorlek:
      UpperPools.TreeRoomLeftBubbleFree:
        Flap, Dash
        Flap, Glide, Damage=20
        DoubleJump, TripleJump, Dash, Damage=20  # free the bubble, jump on it and tjump to the wall above the tree
      Bash, Grenade=1, DoubleJump, TripleJump, Dash, Damage=20  # bash grenade to reach the wall above the tree
      SentryJump=1, DoubleJump, TripleJump, Dash, Damage=20  # same path as above, replace bash grenade by sentry jump
      Launch  # use the small bubbles for a launch reset or use the wall above the trees
    unsafe: UpperPools.TreeRoomLeftBubbleFree, Dash, DoubleJump OR Damage=20  # Dash on the bubble
  conn UpperPools.TreeRoomEntrance:
    moki:
      Launch
      Water, WaterDash
      Bash, Grenade=1, DoubleJump OR Dash OR Glide
    gorlek:
      SwordSJump=1  # Weapon hover as well
      HammerSJump=1, DoubleJump OR Dash OR Glide
      Bash, Grenade=1
      UpperPools.TreeRoomLeftBubbleFree
  conn UpperPools.DrainPuzzleEntrance:
    moki, UpperPools.ButtonDoorAboveTree:
      Water, WaterDash, DoubleJump
      Launch
    gorlek: UpperPools.ButtonDoorAboveTree, Water, WaterDash, Sword OR Hammer
    unsafe, UpperPools.ButtonDoorAboveTree:
      Bow=1 OR Grenade=1 OR Spear=1  # free the bubbles, let one bubble go out of the water, jump on the next one and use it to land on the first bubble
      HammerSJump=1

anchor UpperPools.AboveTree at -1450, -4053:  # Paths to simplify the xp pickup above swimdash tree
  pickup UpperPools.RoofEX:
    moki:
      Water, WaterDash
      Bash, Grenade=1
    gorlek:
      Damage=20, WaterDash
      SentryJump=1

  conn UpperPools.TreeRoom: free
  conn UpperPools.TreeRoomEntrance:
    moki: DoubleJump OR Dash OR Glide
    gorlek: Sword OR Hammer

anchor UpperPools.DrainPuzzleEntrance at -1313, -4083:  # At the right of the door opened by the water dash button in the tree room
  refill Checkpoint

  # Be careful because solving that puzzle room is a huuuge negative that has to be taken into account
  state UpperPools.UpperWaterDrained:
    moki:
      Water, WaterDash, Grapple, DoubleJump OR Dash
      Water, WaterDash, Launch, DoubleJump, Dash OR Glide
      Water, Launch, Grapple
    gorlek:
      Water, WaterDash, Grapple, Glide OR Sword OR Hammer
      Water, Grapple, DoubleJump, TripleJump
      Water, Launch, Damage=20, DoubleJump OR Dash OR Glide
      Water, Launch, Bash OR Damage=14  # Break the purple wall, do the right side then the left side
      Water, WaterDash, Launch, DoubleJump OR Dash OR Sword OR Damage=20
    unsafe:
      Water, DoubleJump, Sword, Damage=20
      Water, DoubleJump, Dash, Grapple
      Water, Launch  # Break the purple wall, do the right side then the left side

  pickup UpperPools.WaterfallEC:  # have to solve with and without the water drained so it doesn't softlock
    moki:
      DoubleJump, Dash, Grapple
      Bash, Grenade=1, Grapple, Glide
      Launch
    gorlek:
      DoubleJump, Grapple, TripleJump OR Glide OR Sword OR Hammer
      Bash, Grenade=1, DoubleJump
      Bash, Grenade=1, Grapple, Dash OR Sword
      SentryJump=1, Grapple, Dash OR Glide
      SwordSJump=1, Grapple
    unsafe:
      SentryJump=1, Grapple

  conn UpperPools.TreeRoom:
    moki: UpperPools.ButtonDoorAboveTree
  conn UpperPools.DrainPuzzleExit:
    moki, UpperPools.UpperWaterDrained:
      DoubleJump, Dash, Grapple
      Bash, Grenade=1, Grapple, DoubleJump OR Dash OR Glide
      Launch, DoubleJump OR Dash OR Glide OR Grapple
      UpperPools.DrainRoomPurpleWall:
        DoubleJump, Dash OR Glide
        Dash, Glide
        Water, Bash, Grenade=1  # Fall at the puddle at the end of the waterfall
        Launch
    gorlek, UpperPools.UpperWaterDrained:
      DoubleJump, Grapple, TripleJump OR Glide OR Sword OR Hammer
      Bash, Grenade=1, Grapple, Water OR Sword OR Hammer OR Damage=20
      Bash, Grenade=1, DoubleJump, Damage=20, TripleJump OR Dash OR Glide OR Sword OR Hammer
      SentryJump=1, Grapple
      SentryJump=1, DoubleJump, TripleJump, Dash, Glide, Damage=20
      Launch
      UpperPools.DrainRoomPurpleWall, DoubleJump OR Dash OR Glide OR Sword OR HammerSJump=1
    unsafe, UpperPools.UpperWaterDrained:
      UpperPools.DrainRoomPurpleWall, Hammer

anchor UpperPools.DrainPuzzleExit at -1318, -4081:  # After solving the Drain Puzzle, on the ledge before dropping down
  refill Checkpoint

  # This is inside a rock, but you can just kinda walk out of it so it's not a problem
  # Keep in mind that for all paths involving the puzzle room you have to consider both states of the water being drained or not

  state UpperPools.DrainRoomPurpleWall:
    moki: Bash, Water, WaterDash OR Launch
    gorlek:
      Water, Bash
      UpperPools.UpperWaterDrained, Bash, Launch, Damage=20

  pickup EastPools.PurpleWallHC:
    moki, UpperPools.UpperWaterDrained:
      Water, Bash, Glide OR Launch
      Water, Bash, DoubleJump, Dash
    gorlek, UpperPools.UpperWaterDrained:
      Water, Bash, Dash OR Sword OR Grenade=1
      Water, Bash, DoubleJump, Hammer
    unsafe, UpperPools.UpperWaterDrained:  # You can manipulate the torpedo enemy in a way that it hits the purple wall without needing any skills
      Water, DoubleJump OR Dash OR Glide OR Bash OR Launch OR Sword OR Hammer OR Shuriken=2
      Damage=20, DoubleJump OR Dash OR Glide OR Launch OR Sword OR Hammer OR Shuriken=2
      Damage=40, Bash

  conn EastPools.AboveFishingPool: free
  conn UpperPools.DrainPuzzleEntrance:
    moki:
      UpperPools.UpperWaterDrained OR Water:  # These paths have to cross Water unless you drained it already
        Launch, DoubleJump, Dash OR Glide
        Launch, Dash, Glide
      Water, Launch, Grapple
      UpperPools.DrainRoomPurpleWall:
        Water, Launch
        Water, WaterDash, DoubleJump, Dash
    gorlek:
      UpperPools.UpperWaterDrained OR Water:  # These paths have to cross Water unless you drained it already
        Launch, Glide OR Damage=20
        Launch, DoubleJump, Sword OR Hammer
        Launch, Dash, Sword OR Hammer
        UpperPools.DrainRoomPurpleWall:
          Bash, Grenade=1, DoubleJump, TripleJump OR Dash OR Glide OR Sword OR Damage=20
          Bash, Grenade=1, Dash, Glide OR Sword OR Damage=20
          Bash, Grenade=1, Hammer, Damage=20, DoubleJump OR Dash
          Launch
      UpperPools.UpperWaterDrained:  # For these paths the Water variants would be redundant
        Launch, Grapple
        Bash, Grenade=1, DoubleJump, Glide OR Damage=20
        Bash, Grenade=1, DoubleJump, Dash, Sword OR Hammer
      UpperPools.DrainRoomPurpleWall:
        Water, Bash, DoubleJump, Dash OR TripleJump OR Glide OR Sword
        Water, Bash, DoubleJump, Hammer, Damage=20

anchor UpperPools.BubbleSpamRoom at -1586, -4053:  # To the right of where all the bubbles rise
  refill Checkpoint

  pickup UpperPools.FishPoolEX:
    moki: Water, Bash OR WaterDash OR Damage=10  # just in case someone's troubled by the fish
    gorlek: Water
  pickup UpperPools.FishPoolOre:
    moki:
      DoubleJump, Bash, Dash OR Glide
      Bash, Grenade=1
      Launch
    gorlek:
      SentryJump=1
      DoubleJump, Bash, TripleJump OR Sword
    unsafe:
      Bash  # Juggle the exploding enemyq
  pickup UpperPools.LeftBubblesEX:  # beautiful autosave placement right there
    moki: Water
  pickup UpperPools.RightBubblesEX:
    moki:
      Water, WaterBreath, Bash, DoubleJump OR Launch
      Water, WaterDash
    gorlek:
      Water, Bash, Grenade=1 OR DoubleJump OR Launch
    unsafe:  # The torpedo won't hit you if you are touching the breakable wall
      Water, Grenade=1
      Water, DoubleJump, TripleJump, Sword OR Hammer
      Water, SwordSJump=1  # sword combo before hitting the spikes
      Water, Launch, Damage=20
  pickup UpperPools.BubblesEC:
    moki:
      Combat=Bee+Skeeto, DoubleJump, Dash OR Glide
      Bash, DoubleJump, Dash OR Glide
      Launch, DoubleJump OR Dash OR Glide
    gorlek:
      Combat=Bee+Skeeto, DoubleJump, TripleJump OR Sword OR Hammer OR Damage=20
      Bash, DoubleJump, TripleJump OR Sword OR Hammer OR Damage=20
      Bash, Dash OR Glide OR Sword  # Bash the mosquitos
      Bash, Hammer, Damage=20
      Launch

  conn UpperPools.BeforeKeystoneDoor: free

# checkpoint at -1386, -4062

region WestPools:
  moki: Danger=40, Regenerate
  gorlek: Regenerate
  kii: Regenerate
  unsafe: free

anchor WestPools at -1656, -4171:  # the west Pools TP
  refill Full

  pickup WestPools.TpEX:
    moki:
      Water, WaterDash, DoubleJump, Dash  # hard on keyboard, but I guess this is intended, and no other ability would even help
      Launch
    gorlek:
      Water, WaterDash, DoubleJump, TripleJump
      Damage=20, WaterDash, DoubleJump, Dash OR TripleJump
    unsafe:
      Bash, Grenade=1  # Stand on the left of the TP, launch the grenade with a curve so it won't touch the ceiling and bash it when it falls down
      WaterDash, Dash, Hammer, Water OR Damage=20  # Already hard with analog swimming but it's a nightmare on keyboard
      DoubleJump, TripleJump OR Dash OR Sword OR Hammer  # wall jump from the right wall. With weapons, climb the right wall then djump+ upslash. TripleJump might be Gorlek
  pickup WestPools.BurrowEX:
    moki: Water, Burrow
  pickup WestPools.BurrowOre:  # intended path omitted in moki
    gorlek: WestPools.ForestsStrength, Water, WaterDash, Burrow
    unsafe: WestPools.ForestsStrength, Water, Burrow
  pickup WestPools.EscapeRevisitEX:
    moki, WestPools.ForestsStrength:
      Water, WaterBreath, DoubleJump, Bash
      Water, WaterBreath, WaterDash, Combat=Crab+SpinCrab OR Bash
      Water, WaterBreath, Launch, Bash OR WaterDash
    gorlek, WestPools.ForestsStrength:
      Water, WaterDash, Combat=Crab+SpinCrab OR DoubleJump OR Damage=10
      Water, Bash OR Launch

  conn Teleporters: free
  conn KwolokFight:
    moki: Water, WaterBreath, DoubleJump OR Dash OR Launch
    gorlek: Water
  conn EastPools.CentralRoom:
    moki: Water, WaterBreath, WaterDash
    gorlek: Water, WaterDash
    unsafe: Water, WaterBreath
  conn UpperPools.KeystoneRoomEntrance:
    moki: WestPools.ForestsStrength, Water, WaterBreath, WaterDash
    gorlek: WestPools.ForestsStrength, Water, WaterDash

anchor KwolokFight at -1650, -4125:
  refill Full
  quest WestPools.ForestsStrength:
    moki: Boss=250, Regenerate, Damage=85, Water, WaterDash, Bash, DoubleJump, Dash OR Launch
    unsafe: Boss=250, Water, WaterDash, Bash, DoubleJump, Dash OR Launch

region LowerWastes:
  moki: Danger=50, Regenerate
  gorlek: Regenerate
  kii: Regenerate
  unsafe: free

anchor LowerWastes.WestTP at 1456, -3997:  # At the Western Wastes TP
  refill Full

  pickup LowerWastes.WestTPOre:
    moki: Burrow
  pickup WoodsMain.FeedingGroundsEX:
    moki: Burrow, DoubleJump OR Dash OR Glide OR Launch
    gorlek: Burrow

  conn Teleporters: free
  conn LowerWastes.SunsetView:
    moki:
      DoubleJump, Grapple
      Bash, Grenade=1, DoubleJump OR Dash
      DoubleJump, Burrow
      Launch
    gorlek:
      Bash, Grenade=1, Damage=30
      DoubleJump, TripleJump
      Grapple, Dash  # done by jumping off the muncher
      Grapple, Sword, Damage=30
      SentryJump=1, Damage=30 OR DoubleJump OR Dash
      SwordSJump=2
      HammerSJump=2, Glide
    unsafe:
      DoubleJump  # precise....? This is another rough path. Can turn it to triple jump to make it freeTM, or can add weapons
      Burrow, Damage=30  # This is a pretty rough path. Might be too tricky. Sticky makes it a bit easier though?
      Grapple, Glide, Sword OR Hammer  # kicked out of gorlek for combining too many abilities
      DoubleJump, Sword # swordjump off the wall on the right
  conn WoodsMain.FeedingGrounds:
    moki: WindtornRuins.Seir, Burrow  # Seir to make it a safe path
    gorlek: Burrow
  conn WeepingRidge.Bottom:
    moki, WindtornRuins.Seir:  # Seir to make it a safe path
      Burrow, DoubleJump, Glide, Grapple
      Burrow, DoubleJump, Bash, Grenade=1, Grapple
      Burrow, Launch
    gorlek, WindtornRuins.Seir:  # these are paths that rely on the wind, which you don't have if you remove the killplane
      Burrow, Grapple, Glide
      Burrow, DoubleJump, TripleJump, Glide
      Burrow, Bash, Grenade=1, Dash, Glide
    gorlek, RemoveKillPlane OR WindtornRuins.Seir:  # these paths work no matter whether you actually have Seir or just removed the killplane
      Burrow, SentryJump=1, Grapple
      Burrow, SentryJump=1, DoubleJump, TripleJump
      Burrow, Bash, Grenade=1, Grapple
      Burrow, Bash, Grenade=1, DoubleJump, TripleJump
      Burrow, Bash, Grenade=2, Dash
    unsafe, WindtornRuins.Seir:
      Burrow, DoubleJump, TripleJump  # deemed too precise
      Burrow, HammerSJump=1, DoubleJump, Dash, Hammer  # Pretty tight
      Burrow, SentryJump=2, DoubleJump, TripleJump OR Dash OR Glide  # moving SentryJump
      Burrow, SentryJump=2, Dash OR Glide  # moving SentryJump
      Burrow, Glide, DoubleJump, Dash, Hammer  # Pretty tight

# checkpoint at 1509, -3987

anchor LowerWastes.SunsetView at 1552, -3984:  # At the Sunset View checkpoint
  refill Checkpoint

  pickup LowerWastes.SunsetViewEX: free
  pickup LowerWastes.PurpleWallEX:
    moki: Burrow, Bash
    unsafe: Burrow  # didn't want to be mean

  conn LowerWastes.WestTP:
    moki: DoubleJump OR Dash OR Glide OR Launch
    gorlek: Damage=30 OR Sword OR Hammer  # Multiple side slashes, not difficult
    unsafe:
      Bash, Grenade=1  # deemed too obscure
      Sentry=1 OR Flash=1 OR Shuriken=1
      Blaze=1  # This is a little tight
      Spear=1  # Not sure if this is Gorlek, have to aim right and then after throwing move left. Not obvious at all
  conn LowerWastes.Shovel:
    moki:  # I think this is fine without Combat?
      Grapple, DoubleJump OR Dash OR Glide
      Bash, Grenade=1, DoubleJump, Dash
      Launch  # Pretty free. Only difficulty is wall jumping pre-Launch to go over the grapples.
    gorlek:
      Grapple  # Hope that the camera likes you
      Bash, Grenade=1, DoubleJump
      SwordSJump=1, DoubleJump, Dash OR Glide OR Damage=30
      HammerSJump=1, DoubleJump
    kii: Bash, Grenade=1  # can either bash off the gorlek, then the grenade - or climb the wall to get additional height out of the bashgrenade
    unsafe:
      SentryJump=1, DoubleJump OR Dash
      Bash, DoubleJump, TripleJump  # bash the gorlek's projectile

anchor LowerWastes.Shovel at 1634, -3981:  # On the ground to the left of the Sand Bridge
  refill Energy=3:
    moki, BreakCrystal:
      DoubleJump OR Launch
      Bash, Grenade=1

  quest LowerWastes.EerieGemQI:
    moki: Burrow

  pickup LowerWastes.SandBridgeOre: free

  conn LowerWastes.SunsetView:
    moki: Combat=MaceMiner OR Bash OR Grapple OR Launch
    gorlek: Glide
    unsafe: free
  conn LowerWastes.TreeArea:
    moki: Burrow
  conn LowerWastes.MuncherTunnel: free

anchor LowerWastes.MuncherTunnel at 1681, -4002:  # Above the sand/muncher tunnel
  refill Checkpoint
  refill Energy=3:
    moki: BreakCrystal

  pickup LowerWastes.MuncherTunnelEC:
    moki: Burrow

  conn LowerWastes.Shovel:
    moki:
      DoubleJump OR Launch
      Bash, Grenade=1
    gorlek:
      Damage=30 OR Dash OR SentryJump=1
      Bash, Glide OR Sword OR Hammer  # lure the mantis
  conn LowerWastes.SandPot:
    moki:
      Combat=Mantis+ShieldSlug
      Combat=Mantis, DoubleJump OR Burrow OR Hammer
      Bash, DoubleJump OR Burrow OR Grenade=1
      Launch
    gorlek: DoubleJump OR Dash OR Burrow OR Sword  # slash the enemy off the wall

anchor LowerWastes.SandPot at 1726, -3990:  # To the left of the sand pot
  refill Checkpoint

  pickup LowerWastes.SandPotHC:
    moki:
      Burrow, DoubleJump
      Launch
    gorlek:
      Burrow  # mostly just hold left
      SentryJump=1
      DoubleJump, TripleJump OR Sword OR Hammer  # just something to help
    unsafe: DoubleJump
  pickup LowerWastes.SandPotEX:
    moki:
      Burrow, Dash, Grapple, DoubleJump OR Glide
      Burrow, Bash, Grenade=1
      Burrow, Launch
    gorlek:
      Burrow, DoubleJump, TripleJump  # either evade the coal damage or burrow on top of the sand pot
      Burrow, Dash, DoubleJump OR Grapple
      Burrow, Damage=30, DoubleJump
      Burrow, Damage=30, Grapple, Glide OR Sword
      Burrow, SentryJump=1

  conn LowerWastes.MuncherTunnel:
    moki: Combat=Mantis OR Bash OR Launch
    gorlek: free
  conn LowerWastes.WoodenBridge:
    moki:
      Dash, DoubleJump OR Grapple
      Dash, Bash, Grenade=1
      Bash, Grenade=2, DoubleJump OR Glide
      Bash, Grenade=1, Grapple, DoubleJump OR Glide
      Bash, Grenade=1, DoubleJump, Glide
      Launch
    gorlek:
      Burrow, DoubleJump, TripleJump  # either evade the coal damage or burrow on top of the sand pot
      DoubleJump, Damage=30, TripleJump OR Glide OR Sword OR Hammer  # take damage in the coals
      Grapple, Damage=30, DoubleJump OR Glide OR Sword OR Hammer
      Damage=30, Bash, Grenade=1, DoubleJump OR Sword OR Hammer
      SentryJump=1, Glide             # glide from the sand pot
      SwordSJump=1, Damage=30  # hover from the sand pot
      SentryJump=1, Grapple           # grapple from the sand pot, use the weapon to hover
      Bash, Grenade=1, Glide
      Bash, Grenade=1, Sword, Damage=30
      Bash, Grenade=1, Grapple, Sword OR Hammer OR Damage=30
      Bash, Grenade=2, Sword OR Hammer OR Damage=30
    unsafe:
      DoubleJump, TripleJump OR Grapple OR Damage=30
      Grapple, Damage=30
      Sword OR Glide   # climb on the sand pot from the right then hover
      Hammer, Dash OR DoubleJump OR Damage=30
      Bash, Grenade=1  # Damageless with a bashglide.

anchor LowerWastes.WoodenBridge at 1796, -3977:  # Directly above MuncherPitEX
  refill Checkpoint

  pickup LowerWastes.SandPotEX:
    moki:
      Burrow, Grapple, DoubleJump OR Glide
      Burrow, Grapple, Bash, Grenade=1
      Burrow, Bash, Grenade=1, DoubleJump, Dash OR Glide
      Burrow, Launch
    # gorlek can already connect between the sides of the sand pot for free, no further paths needed
  pickup LowerWastes.MuncherPitEX:
    moki:
      DoubleJump OR Launch  # Slightly precise to land on the sand sphere.
      Burrow, Glide
    gorlek: Burrow OR Hammer
    unsafe: Sentry=1 OR Spear=1  # Pretty sure that other spells _should_ work here, but they're unsafe paths so cbf checking now lol
  pickup LowerWastes.BottomRightHC:  # free to get to from here
    gorlek: ShurikenBreak=20, Combat=MaceMiner OR DoubleJump OR Bash OR Launch  # dance with the gorlek

  conn LowerWastes.SandPot:
    moki:
      Dash, DoubleJump OR Grapple
      Bash, Grenade=1, Grapple
      Bash, Grenade=1, DoubleJump, Glide
      Launch
    gorlek:
      Grapple
      DoubleJump, TripleJump OR Glide
      Damage=30, DoubleJump OR Dash OR Glide  # extra abilities just for convenience
    unsafe:
      Damage=30
      Bash, Grenade=1, Damage=30  # too fun for gorlek
      SentryJump=1, Damage=30  # Maybe too dumb. Gotta do a sentry jump in the spikes, and even then it can be close
  conn LowerWastes.LeverArea:
    moki: DoubleJump OR Burrow OR Launch
    gorlek:
      Dash OR SentryJump=1
      Bash, Grenade=1  # either find a place where you can throw a grenade or do the bash-only path
    unsafe:
      Bash  # Sorta janky but seems to work most of the time. Doesn't _look_ like it should work though
      Shuriken=1  # Just as janky as Bash
      Sentry=1
  conn LowerWastes.MinesEntrance:  # guess this wasn't that bad after all
    gorlek:
      ShurikenBreak=20, Combat=MaceMiner, Dash OR Glide OR Grapple OR Damage=30
      ShurikenBreak=20, Bash, Dash OR Glide OR Grapple OR Damage=30
      ShurikenBreak=20, DoubleJump OR Launch
    unsafe:
      ShurikenBreak=20, Bash, Grenade=1

anchor LowerWastes.MinesEntrance at 1921, -4001:  # To the left of the lower breakable wall
  pickup LowerWastes.BottomRightEX:
    moki:
      Combat=MaceMiner+Mantis, Grapple
      Bash, Grenade=1, DoubleJump OR Dash  # Very much not a mandatory grenade... This is only important if the Ruins Wall is broken, and then only if you don't use the enemies
      Launch
    gorlek:
      DoubleJump, TripleJump, Hammer
      SentryJump=1  # can either jump good or use the right wall and weapon float
      Bash, Grenade=1 OR DoubleJump OR Glide
    unsafe:
      Bash  # Requires you not to kill anything and hopefully not have ultra bash or whatever equipped
      DoubleJump, TripleJump, Sentry=1 OR Flash=1
  pickup LowerWastes.BottomRightHC:
    moki:
      Combat=MaceMiner+Mantis, Grapple  # Use both Grapple points
      Bash, Grenade=1, DoubleJump OR Dash OR Glide
      Launch
    gorlek:
      Damage=30, Combat=MaceMiner+Mantis OR Bash
      DoubleJump, TripleJump OR Dash OR Glide
      Bash, DoubleJump OR Dash OR Glide

  conn LowerWastes.WoodenBridge:
    moki, BreakWall=20:
      Combat=MaceMiner+Mantis, DoubleJump, Grapple
      Bash, DoubleJump, Grapple
      Launch, DoubleJump OR Dash OR Grapple
    # in gorlek, all paths would be redundant with just going up to lever area, which doesn't require breaking the wall
  conn LowerWastes.LeverArea:  # paths function for both cases of having destroyed or kept the wall
    gorlek:
      SentryJump=1, DoubleJump, TripleJump, Dash OR Glide
      Bash, DoubleJump, TripleJump  # Utilise the enemies to bashglide across. I don't think its softlockable because there's no autosave here.
      Grapple, Dash, Combat=MaceMiner+Mantis OR Bash  # Pretty straightforward. Rest of these paths you're able to avoid enemies so Combat isnt included.
      Launch
  conn WindtornRuins.LowerRuins:
    gorlek: ShurikenBreak=20, Burrow

anchor LowerWastes.LeverArea at 1833, -3959:  # At the arrow sign below the lever
  refill Checkpoint
  refill Energy=3:
    moki: BreakCrystal

  state LowerWastes.SandPlatformLever:
    moki:
      DoubleJump OR Burrow OR Launch  # Requires a vertical burrow through a vertical sand platform
      Bash, Grenade=2
      Bash, Grenade=1, Dash
    gorlek:
      Dash
      SentryJump=2
      SentryJump=1, Glide
      Bash, Grenade=1, Glide

  pickup LowerWastes.BottomRightHC: free
  pickup LowerWastes.LastStandShard:
    moki:  # for the puzzle, it is considered solvable in moki with one of doublejump, dash or burrow.
      Bash, Grenade=1, DoubleJump
      Launch, DoubleJump OR Dash OR Burrow
      LowerWastes.SandPlatformLever, DoubleJump, Dash OR Glide OR Burrow  # If the double jump is too tight this makes it free
    gorlek:  # some amount of puzzle knowledge is assumed
      SentryJump=1, DoubleJump
      Launch
      LowerWastes.SandPlatformLever:
        DoubleJump
        Burrow, Dash OR Glide OR Sword
        Bash, Grenade=1, Dash OR Glide OR Burrow OR Hammer  # maybe nontrivial lure. The platform helps a little, and it also enables an alternate solution jumping on top of the sand. Assisting abilities mostly for the puzzle
        SentryJump=1, Dash OR Glide
    unsafe:
      SentryJump=1  # might have been gorlek
      LowerWastes.SandPlatformLever, Dash OR Burrow  # burrow through the sand below to get a boost
  pickup LowerWastes.LastStandEX:
    moki:
      Burrow, DoubleJump, Bash, Grenade=1
      Burrow, Launch
      LowerWastes.SandPlatformLever, Burrow, DoubleJump  # Requires a vertical burrow through a vertical sand platform
    gorlek:
      Burrow, SentryJump=1, DoubleJump
      LowerWastes.SandPlatformLever, Burrow, Dash OR Glide
      LowerWastes.SandPlatformLever, Burrow, Sword, Damage=30
    unsafe:
      LowerWastes.SandPlatformLever, Burrow, Bash, Grenade=1  # maybe nontrivial lure. The platform helps a little, and it also enables an alternate solution jumping on top of the sand.
  pickup LowerWastes.MuncherClimbEX:
    moki:
      DoubleJump, Grapple, Bash, Grenade=1
      Grapple, Launch
      LowerWastes.SandPlatformLever, DoubleJump, Grapple, Dash OR Glide OR Burrow  # If the double jump is too tight this makes it free
    gorlek:
      Bash, Grenade=1, Grapple, DoubleJump OR Dash
      SentryJump=1, Grapple, DoubleJump OR Dash
      Launch
      LowerWastes.SandPlatformLever, DoubleJump, Grapple
      LowerWastes.SandPlatformLever, Burrow, Grapple, Dash OR Glide

  conn LowerWastes.WoodenBridge: free
  conn LowerWastes.TreeArea:
    moki:
      DoubleJump, Grapple, Bash, Grenade=1
      Grapple, Launch
      LowerWastes.SandPlatformLever, DoubleJump, Grapple, Dash OR Glide OR Burrow  # If the double jump is too tight this makes it free
      LowerWastes.SandPlatformLever, Grapple, Dash, Glide, Burrow  # This path is fun. Glide is just to make it moki-safe
    gorlek:
      Bash, Grenade=1, Grapple, DoubleJump OR Dash OR Glide OR Sword
      SwordSJump=1, Grapple
      HammerSJump=1, Grapple, DoubleJump OR Dash OR Glide
      LowerWastes.SandPlatformLever, DoubleJump, Grapple
      LowerWastes.SandPlatformLever, Burrow, Grapple, Dash OR Glide OR Sword
      Launch, DoubleJump, TripleJump # Can do it with just double jump but the timing is tight
    unsafe: Launch # Assumes you know you can land on the wall directly to the left when you come into the spike corridor
  conn LowerWastes.MinesEntrance:
    moki:
      Combat=MaceMiner+Mantis, DoubleJump OR Dash OR Glide OR Grapple
      Bash, DoubleJump OR Dash OR Glide OR Grapple
      Launch
    gorlek:
      Combat=MaceMiner+Mantis, Dash OR Glide OR Grapple OR Damage=30
      Bash, Dash OR Glide OR Grapple OR Damage=30
      DoubleJump OR Launch
      Bash, Grenade=1
  conn LowerWastes.EastTP:
    moki: Burrow

# checkpoint at 1791, -3953

anchor LowerWastes.TreeArea at 1715, -3936:  # The ledge right of SkeetoHive
  refill Checkpoint

  # state LowerWastes.TrialActivation:
  #   moki:
  #     Burrow, DoubleJump OR Dash OR Glide
  #     Burrow, Bash, Grenade=1
  #     DoubleJump, Bash, Grenade=2
  #     Dash, Bash, Grenade=4  # yes, good
  #     Launch

  quest LowerWastes.HandToHandMapstone:
    moki, GladesTown.HandToHandCanteen:
      DoubleJump OR Burrow OR Launch
      Bash, Grenade=2  # literally never going to get used but you can do it
    gorlek, GladesTown.HandToHandCanteen:
      SentryJump=2
      SentryJump=1, Bash OR Grapple
      Bash, Grapple
    unsafe, GladesTown.HandToHandCanteen:
      DoubleJump, Sword  # origlow

  pickup LowerWastes.SkeetoHiveEX:
    moki: Burrow, DoubleJump OR Dash OR Glide OR Launch
    gorlek: Burrow
  pickup LowerWastes.LupoMap:
    moki, SpiritLight=150:
      Burrow OR Launch
      Bash, Grenade=4  # literally never going to get used but you can do it
    gorlek, SpiritLight=150:
      Bash, Grenade=3
      Bash, Grenade=2, Grapple
      SentryJump=4
      SentryJump=3, Bash OR Grapple
      SentryJump=2, Bash, Grapple
      DoubleJump, TripleJump, Hammer
    unsafe: SpiritLight=150, DoubleJump, TripleJump, Sword  # requires advanced knowlegde
  pickup LowerWastes.BurrowTree:
    moki:
      DoubleJump OR Burrow OR Launch
      Bash, Grenade=2  # literally never going to get used but you can do it
    gorlek:
      Bash, Grenade=1
      SentryJump=2
      SentryJump=1, Bash OR Grapple
      Bash, Grapple
  pickup LowerWastes.BurrowTreeEX:
    moki: Burrow

  conn LowerWastes.Shovel:
    moki: Burrow
  conn LowerWastes.UpperPath:
    moki:
      Burrow, DoubleJump OR Launch
      Burrow, Bash, Grenade=1  # literally never going to get used but you can do it
    gorlek:
      Burrow, Dash OR Bash OR Grapple
      Burrow, SentryJump=1
    unsafe: Burrow, Glide  # bit precise
  conn LowerWastes.LeverArea:
    moki:
      Grapple, Launch
      Grapple, DoubleJump, Dash  # still sort of tight
    gorlek:
      Grapple, DoubleJump OR Dash
      Launch, DoubleJump OR Dash OR Glide OR Sword OR Damage=30

# checkpoint at 1681, -3923

anchor LowerWastes.UpperPath at 1761, -3898:  # on the left side of the path connecting tree and east teleporter
  refill Checkpoint
  refill Energy=3:
    moki: BreakCrystal

  pickup LowerWastes.UpperPathEC:
    moki: Burrow
  pickup LowerWastes.UpperPathEX:
    moki: Burrow, DoubleJump OR Dash OR Glide OR Launch
    gorlek: Burrow, Sword OR Hammer OR Damage=30
    unsafe: Burrow
  pickup LowerWastes.UpperPathHiddenEX:
    moki: Burrow, DoubleJump OR Dash OR Glide OR Launch
    unsafe: Burrow  # precise maneuver

  conn LowerWastes.TreeArea:
    moki: Burrow
  conn LowerWastes.EastTP:
    moki: Burrow

# checkpoint at no actually just bad refill situation below. Could be solved easily.

anchor LowerWastes.EastTP at 1992, -3902:  # Location of the east teleporter
  refill Full

  pickup LowerWastes.EastTPOre:
    moki, BreakWall=20:
      Burrow OR Launch
      DoubleJump, Bash, Grenade=1
      Bash, Grenade=3  # it had to be done
    gorlek, BreakWall=20:
      DoubleJump OR SentryJump=1
      Bash, Grenade=1, Sword OR Hammer
  pickup LowerWastes.UpperPathHC:
    moki: Burrow

  conn Teleporters: free
  conn Tokk:
    moki:
      DoubleJump OR Burrow OR Launch
      Bash, Grenade=1
    gorlek: Sword OR Hammer
  conn LowerWastes.LeverArea:
    moki: Burrow
  conn LowerWastes.UpperPath:
    moki: Burrow, DoubleJump OR Dash OR Launch
    gorlek: Burrow, Glide OR Sword OR Hammer
    unsafe: Burrow  # hard to actually get, but the weird autosave placement can save you
  conn UpperWastes.KeystoneRoom:
    moki: Burrow, DoubleJump OR Dash OR Launch
    gorlek: Burrow, Glide OR Sword OR Damage=30
    unsafe: Burrow

region UpperWastes:
  moki: Danger=50, Regenerate
  gorlek: Regenerate
  kii: Regenerate
  unsafe: free

anchor UpperWastes.KeystoneRoom at 1900, -3831:  # Autosave underneath keystone door
  refill Checkpoint

  state UpperWastes.KeystoneDoor:
    moki, Keystone=2:
      Burrow, Bash, DoubleJump OR Dash OR Glide
      Burrow, Combat=ShieldSlug, DoubleJump OR Dash OR Glide
      Launch
    gorlek, Keystone=2:
      Burrow, DoubleJump OR Dash OR Glide OR Sword OR Hammer  # can either avoid or deal with the shield slug
      SentryJump=2
    unsafe, Keystone=2:
      Burrow
      DoubleJump, TripleJump, Sword OR Hammer  # sword jump + upslash to climb the right wall
      Bash, SentryJump=1  # Remove the shell of the ShieldSlug and bash it twice to reach the pickup
      Bash, DoubleJump, SentryJump=1  # Bash the gorlek's projectile
      DoubleJump, TripleJump, Damage=30  # you can refresh your tjump on the ^ mark in the ceiling above the sandbag

  pickup UpperWastes.LowerKS:
    moki:
      Burrow, DoubleJump OR Dash OR Glide
      Launch, DoubleJump OR Dash OR Glide
    gorlek:
      Burrow OR Launch
      DoubleJump, TripleJump
    unsafe: free  # TP out after getting the pickup
  pickup UpperWastes.UpperKS:
    moki: Burrow, DoubleJump OR Dash OR Glide OR Launch
    gorlek: Burrow  # land on the right platform, burrow the sandbag from there
  pickup UpperWastes.TurmoilShard:
    moki: Burrow, Bash, Launch  # intended path omitted in moki
    gorlek:
      Burrow, Bash, DoubleJump, Dash OR TripleJump
      Burrow, Launch, DoubleJump
      Burrow, Launch, Damage=30, Dash OR Glide OR Sword OR Hammer
    unsafe:
      Burrow, DoubleJump, Bash, SentryJump=1, Damage=30  # sjump in the spikes below the 3rd projectile
      Burrow, DoubleJump, TripleJump, Dash, Damage=30, Hammer OR Sword  # tjump + upslash, immediatly dash and start air combo. Precise tjump to get a walljump, tjump in the spikes above.
  pickup UpperWastes.KSDoorEX:
    moki:
      Burrow, DoubleJump OR Dash OR Glide
      DoubleJump, Bash, Grenade=1
      Launch
    gorlek:
      Burrow, Sword OR Hammer
      Combat=ShieldSlug, Bash, Grenade=1
      SentryJump=1
    unsafe:
      Burrow
      DoubleJump, TripleJump, Dash, Sword  # tjump+upslash+dash to climb the right wall (can also just sword jump + upslash to remove the requirement of dash)
      Bash, Spear=1 OR Hammer OR Sword OR Grenade=1  # Remove the shell of the ShieldSlug and bash it twice to reach the pickup
      Bash, DoubleJump  # Bash the gorlek's projectile

  conn LowerWastes.EastTP:
    moki: Burrow, DoubleJump OR Dash OR Glide OR Launch
    gorlek: Burrow, Sword OR Hammer OR Damage=30
    unsafe: Burrow
  conn UpperWastes.MissilePuzzleLeft:
    moki, UpperWastes.KeystoneDoor:
      Burrow, Bash, DoubleJump OR Dash OR Glide
      Burrow, Combat=ShieldSlug, DoubleJump OR Dash OR Glide
      Burrow, Launch
    gorlek: UpperWastes.KeystoneDoor, Burrow, DoubleJump OR Dash OR Glide OR Sword OR Hammer
    unsafe: UpperWastes.KeystoneDoor, Burrow

anchor UpperWastes.MissilePuzzleLeft at 1937, -3794:  # Immediately to the right of the sand after the keystone door
  refill Checkpoint

  pickup UpperWastes.LedgeEC:
    moki:
      Burrow, Bash, DoubleJump OR Dash
      Launch
    gorlek:
      Burrow, Bash, Glide
      Bash, Grenade=1, DoubleJump
      Combat=MaceMiner, SentryJump=1, DoubleJump
    kii: Bash, Grenade=1  # use the miner as well
    unsafe:
      Burrow, Bash
      SentryJump=1
      Bash, DoubleJump, TripleJump  # Lure the miner on higher ground to the left
  pickup UpperWastes.MissileSpawnEX:
    moki: Burrow
  pickup UpperWastes.KSDoorEX:
    moki: UpperWastes.KeystoneDoor, Burrow

  conn UpperWastes.KeystoneRoom:
    moki: UpperWastes.KeystoneDoor, Burrow
  conn UpperWastes.MissilePuzzleMiddle:
    moki: Burrow

anchor UpperWastes.MissilePuzzleMiddle at 2005, -3802:  # On top of the sand beneath the lever
  refill Checkpoint:
    gorlek: Burrow, Bash OR Damage=14
    unsafe: Burrow, Dash OR Launch

  state UpperWastes.LeverDoor:
    moki: Burrow, Bash
    gorlek: Burrow, Damage=14  # take the hit
    unsafe: Burrow, Dash OR Launch  # Dash/Launch to avoid the explosion.

  pickup UpperWastes.PurpleWallEX:
    moki: Combat=MaceMiner, Burrow
    unsafe: Burrow  # hug the right wall before impact

  conn UpperWastes.MissilePuzzleLeft:  # for better random spawn
    gorlek: Burrow, Bash
    unsafe: Burrow, Damage=14
  conn UpperWastes.MissilePuzzleRight:
    moki: UpperWastes.LeverDoor, Burrow

anchor UpperWastes.MissilePuzzleRight at 2058, -3813:  # On top of sand to the right of lever gate, underneath a laser.
  pickup UpperWastes.PurpleWallHC:
    moki: Burrow

  conn UpperWastes.RuinsApproach:  # this covers all connections to the pickups in the spinning lasers.
    moki:
      Burrow, Bash, DoubleJump, Dash OR Glide  # dash or glide to make the lasers better
      Burrow, DoubleJump, Dash  # you can retry the burrow with DoubleJump, so I think this is fine
      Burrow, Launch
    gorlek:
      Burrow, Dash, Bash OR SentryJump=1 OR Damage=30  # Dash gets the player past the lasers pretty well; for sentryjump the tools to kill the slime are there
      Burrow, Glide, DoubleJump OR Bash OR SentryJump=1 OR Damage=30  # same as above
      Burrow, DoubleJump, TripleJump OR Dash OR Glide
    unsafe: Burrow
  conn UpperWastes.MissilePuzzleMiddle:  # for better random spawn
    moki: UpperWastes.LeverDoor, Burrow

# checkpoint at 2037, -3751

anchor UpperWastes.NorthTP at 2044, -3679:  # North Wastes teleporter
  refill Full

  conn Teleporters: free
  conn UpperWastes.RuinsApproach: free

# checkpoint at anchor below if you have burrow

anchor UpperWastes.RuinsApproach at 2002, -3684:  # Left of the teleporter, on top of the sand
  refill Full:  # use the teleporter
    moki:
      DoubleJump, Bash
      Burrow OR Launch
    gorlek:
      Bash
      Combat=MaceMiner+Mantis, DoubleJump, TripleJump
      Combat=MaceMiner+Mantis, SentryJump=1
    unsafe:
      DoubleJump, Combat=Mantis
  # checkpoint refill would be redundant with teleporter refill

  quest UpperWastes.FlowersSeed:  # most paths here would be redundant with the connection upwards
    gorlek:
      Burrow, Bash, DoubleJump OR Dash
      Burrow, Bash, Dash, Grenade=1 OR SentryJump=1 OR Damage=30  # Dash wasn't considered gorlek to climb the last part up to ruins
      Burrow, DoubleJump, TripleJump, Damage=30, Dash OR SentryJump=1
      Burrow, SentryJump=1, DoubleJump, TripleJump, Dash
      Burrow, SentryJump=2, DoubleJump, TripleJump
      Launch, SentryJump=1  # weapon + launch allows you to kill the enemies
    unsafe: SentryJump=1, Damage=30, DoubleJump  # dboost in the spikes and sjump to the seed (use djump+upslash as well), sjump again to reach the lantern, djump on the sand ball, djump on the wall above and djump + use weapon to air stall to the pickup

  pickup UpperWastes.SpinLasersRightEX:
    moki: Burrow
  pickup UpperWastes.SpinLasersMiddleEX:
    moki: Burrow
  pickup UpperWastes.SpinLasersLowerEX:
    moki: Burrow
  pickup UpperWastes.RoofEX:
    moki:
      Burrow, DoubleJump, Bash, Grenade=1
      Burrow, DoubleJump, Dash OR Glide
      Burrow, Launch
    gorlek:
      Burrow, DoubleJump, TripleJump OR Sword
      Burrow, Bash, DoubleJump OR Dash  # Bash the Mantis
      Burrow, Bash, Damage=30, Glide OR Sword OR Hammer  # Bash the Mantis
      Burrow, SentryJump=1, DoubleJump OR Dash OR Damage=30  # Kill the Mantis
    unsafe:
      Burrow, Dash, Glide  # probably too precise for gorlek
      Burrow, Bash  # Bash the Mantis to reach the wall under the pickup, then use the higher triple jump to bash the mantis again
  # paths to WallOre which can't reach the ruins not considered for moki/gorlek

  conn UpperWastes.MissilePuzzleRight:
    moki: Burrow, DoubleJump OR Launch
    gorlek:
      Burrow, SwordSJump=1
      Burrow, HammerSJump=1, Dash OR Glide
      Burrow, Dash, Damage=30
    unsafe:
      Burrow, Glide  # start gliding from UpperWastes.SpinLasersRightEX
      Burrow, Bash  # Have to bash the mantis when the lasers are deactivated, might be too hard for gorlek
      Burrow, Damage=10  # Damage boost of the Mantis shockwave rather than the spikes
  conn UpperWastes.OutsideRuins:
    moki:
      Bash, Launch
      Burrow, Bash, DoubleJump, Dash OR Glide
      Burrow, Bash, Dash, Glide  # Slightly tight getting across to the sand pit but pretty easily doable. Semi precise angle on the burrow but with glide its easy to reattempt
      Burrow, Launch, DoubleJump OR Glide  # djump or glide lets you reattempt
    gorlek:
      Burrow, Bash, DoubleJump, TripleJump, Dash OR Sword
      Burrow, Bash, DoubleJump, Dash, Sword
      Burrow, Bash, DoubleJump, Grenade=1 OR SentryJump=1 OR Damage=30
      Burrow, Bash, Glide
      Bash, Grenade=1, DoubleJump, TripleJump, Dash OR Glide OR Sword OR Damage=30
      Bash, Grenade=2, DoubleJump, TripleJump
      Launch, DoubleJump, Combat=MaceMiner
      Launch, DoubleJump, TripleJump OR Dash  # go from the ledge above the teleporter
      Launch, Bash OR Burrow
    unsafe:
      Bash, SentryJump=2, Damage=30, DoubleJump  # dboost in the spikes and sjump to the seed (use djump+upslash as well), sjump again to reach the lantern, djump on the sand ball, djump on the wall above and djump + use weapon to air stall to the pickup
      Launch, Combat=MaceMiner OR Damage=10  # Climb the left wall
      Burrow, Bash, Sword OR Hammer  # Bash the gorlek when the Mantis is jumping above it. Bash it as well, air stall using weapons
      Burrow, Dash, Damage=30
  # teleporter is a dead end

anchor UpperWastes.OutsideRuins at 2014, -3609:  # Just outside the door
  refill Checkpoint

  quest UpperWastes.FlowersSeed: free
  pickup UpperWastes.WallOre:
    moki:
      Burrow, DoubleJump, Dash OR Glide
      Burrow, Dash, Glide
      Launch, DoubleJump OR Glide OR Burrow
    gorlek:
      Burrow, DoubleJump, Sword OR Hammer
      Burrow, Glide
      DoubleJump, TripleJump  # triple jump can spam climb the left wall
      DoubleJump, Glide
      Damage=30, Dash OR Glide OR Sword  # a suboptimal double jump gets stuck in the spikes
      Bash, Grenade=1, DoubleJump OR Dash OR Glide  # can either Bashglide or use the sand ball as ground
      SentryJump=1, Glide
      Launch
    unsafe:
      Burrow, DoubleJump
      Bash, Grenade=1, Dash OR DoubleJump  # Bash glide

  conn WindtornRuins.UpperRuinsDoor:
    moki: EastHollow.ForestsVoice, LowerReach.ForestsMemory, UpperDepths.ForestsEyes, WestPools.ForestsStrength
  conn UpperWastes.RuinsApproach:
    moki: Combat=MaceMiner+Mantis OR Bash OR Launch

anchor WindtornRuins.UpperRuinsDoor at 2163, -3835:  # Just inside the door.
  refill Checkpoint
  refill Energy=3:
    moki: BreakCrystal

  state WindtornRuins.RuinsLever:
    moki: Burrow, BreakWall=6, BreakWall=6
    unsafe: Burrow, Sentry=2 OR Grenade=1 OR Blaze=1
  state WindtornRuins.HeartBarrier:  # These are paths to go to the teleporter and break the corruption heart. But they can't originate from the teleporter anchor because after you broke the heart, you can't go to the teleporter again, which makes these paths not viable as connections to the teleporter. These paths are just about breaking the heart, so it doesn't matter if the paths can lock you out of the teleporter if you already have broken the heart, because then you have already broken the heart.
    moki, WindtornRuins.RuinsLever, BreakWall=16:
      Burrow, DoubleJump OR Dash OR Glide OR Launch
      Burrow, Bash, Grenade=1
    gorlek:
      # I'm making the following bold assumptions
      # 1. You're playing gorlek, so you know things.
      # 2. You're playing gorlek, so you can climb walls (REGARDLESS of FPS)
      # 3. You're playing gorlek, so you can hold right and burrow into the TP area
      WindtornRuins.RuinsLever, Burrow, BreakWall=16

  conn UpperWastes.OutsideRuins: free
  conn WindtornRuins.RuinsTP:  # connection FROM entrance TO tp at ANY TIME
    # this accounts for both situations of having broken the heart or not
    moki, WindtornRuins.RuinsLever:
      Burrow, Dash, DoubleJump
      Burrow, DoubleJump, Glide
      Burrow, Bash, Grenade=1, Glide
      Burrow, Launch
    gorlek, WindtornRuins.RuinsLever:
      Burrow, SentryJump=1
      Burrow, DoubleJump OR Dash OR Glide OR Sword  # Just hold right. Or if you drop down, some can recover jumping from the right wall and burrowing through the sand platform
      Burrow, Bash, Grenade=1  # Burrow through the sand platform to get up
  conn WindtornRuins.Escape:  # connection FROM entrance TO escape to support future paths of breaking the heart without reaching the teleporter
    moki: WindtornRuins.RuinsLever, WindtornRuins.HeartBarrier, Burrow
  conn WindtornRuins.LowerRuins:  # connection FROM entrance TO lower AFTER escape
    # if you completed the escape, there's a gap in the floor that you have to cross, but Burrow alone is enough to do so
    # Since Burrow solves this connection, it accounts for all paths to the escape revisit pickup
    moki: WindtornRuins.RuinsLever, WindtornRuins.HeartBarrier, WindtornRuins.Seir, Burrow

anchor WindtornRuins.RuinsTP at 2130, -3984:  # Windtorn Ruins teleporter.
  refill Full

  state WindtornRuins.HeartBarrier:  # Barrier next to the teleporter that stops you from getting the Heart.
    moki: BreakWall=16

  conn Teleporters: free
  conn WindtornRuins.Escape:  # connection FROM tp TO escape
    # the gap after completing the escape locks you out of these paths, but it doesn't matter because they're only relevant for completing the uncompleted escape
    moki: WindtornRuins.HeartBarrier
  conn WindtornRuins.LowerRuins:  # connection FROM tp TO lower ruins AFTER escape
    # if you completed the escape, there's a gap in the floor that you have to cross
    # Since Burrow solves this connection, it accounts for all paths to the escape revisit pickup
    moki, WindtornRuins.HeartBarrier, WindtornRuins.Seir:
      DoubleJump OR Dash OR Glide OR Burrow OR Launch
      Bash, Grenade=1  # yes, this needs a bashgrenade path
    gorlek: WindtornRuins.HeartBarrier, WindtornRuins.Seir, Sword OR Hammer
  conn WindtornRuins.UpperRuinsDoor:
    moki, WindtornRuins.RuinsLever:
      # these account for both situations of having broken the heart or not
      Burrow, Bash, Grenade=1, DoubleJump OR Dash
      Burrow, Glide, DoubleJump OR Dash
      Burrow, Launch
      # these make you able to break the Heart and then use the resulting terrain
      WindtornRuins.HeartBarrier, Burrow, Bash, Grenade=1
      WindtornRuins.HeartBarrier, Burrow, Glide
    gorlek, WindtornRuins.RuinsLever:
      # these account for both situations of having broken the heart or not
      Burrow, Glide
      Burrow, Sword, DoubleJump OR Dash
      Burrow, DoubleJump, Dash, Hammer
      Burrow, SentryJump=1
      Burrow, Bash, Grenade=1

anchor WindtornRuins.Escape at 2021, -4026:
  refill Full
  # (yes, this has to exist apparently, because you can access the escape from all the different anchors in ruins)
  # After you complete the escape, there's a gap in the floor to its right, making the location unreachable with skillsets
  # that would have reached it before completing the escape. That's why this has no outside connections; the paths to here
  # can softlock after achieving the EscapeComplete state, so this anchor is only safe as long as it does nothing else than handling that state.
  quest WindtornRuins.Seir:
    moki, WindtornRuins.HeartBarrier:
      Burrow, Dash, Grapple, DoubleJump OR Glide
      Burrow, DoubleJump, Glide, Grapple  # I think this is fine?
      Burrow, DoubleJump, Launch, Dash OR Glide
      Burrow, Grapple, Launch, Glide
    gorlek, WindtornRuins.HeartBarrier:
      Burrow, Grapple, DoubleJump, Damage=40, Sword OR Hammer
      Burrow, Grapple, Dash, Damage=40, Sword OR Hammer
      Burrow, Launch, DoubleJump OR Dash OR Glide OR Sword OR Hammer OR Damage=40

anchor WindtornRuins.LowerRuins at 1969, -4024:  # At the ancient map pedestal
  # requires escape to be done
  quest WindtornRuins.HandToHandComplete:
    moki: LowerWastes.HandToHandMapstone

  pickup WindtornRuins.EscapeRevisitEC:
    moki: WindtornRuins.Seir, Burrow
  conn WindtornRuins.Escape: free  # walk over the invisible sandworm
  conn WindtornRuins.RuinsTP:
    moki, WindtornRuins.HeartBarrier, WindtornRuins.Seir:
      Burrow, Dash, DoubleJump
      Burrow, DoubleJump, Glide
      Burrow, Bash, Glide, Grenade=2
      Launch
    gorlek, WindtornRuins.HeartBarrier, WindtornRuins.Seir:
      Burrow, Dash, Glide
      Burrow, DoubleJump, TripleJump
      Burrow, Bash, Grenade=1, DoubleJump OR Dash
      Burrow, Bash, Grenade=2
      Burrow, SentryJump=1, DoubleJump OR Dash
      Burrow, SentryJump=2
      DoubleJump, TripleJump, Dash
      DoubleJump, Bash, Grenade=2
  # connection to upper should be redundant with the conn to tp?

  conn LowerWastes.MinesEntrance:
    moki: Burrow, BreakWall=20

region WeepingRidge:
  moki: Danger=60, Regenerate
  gorlek: Regenerate
  kii: Regenerate
  unsafe: free

anchor WeepingRidge.Bottom at 1210, -3830:  # After crossing the portal to weeping ridge
  refill Checkpoint
  refill Health=1
  refill Energy=3:
    moki: BreakCrystal

  state WeepingRidge.ElevatorFightCompleted:
    moki, Combat=2xCrystalMiner+2xShieldCrystalMiner:
      DoubleJump, Dash OR Glide
      Bash, Grenade=1
      Launch
    gorlek: Combat=2xCrystalMiner+2xShieldCrystalMiner, DoubleJump OR SentryJump=1
    unsafe: Combat=2xCrystalMiner+2xShieldCrystalMiner, Dash OR Hammer

  conn WeepingRidge.LaunchArea:
    moki, WeepingRidge.ElevatorFightCompleted:
      DoubleJump, Dash OR Glide
      Bash, Grenade=1
      Launch
    gorlek: WeepingRidge.ElevatorFightCompleted, DoubleJump OR SentryJump=1
    unsafe: WeepingRidge.ElevatorFightCompleted, Dash OR Glide OR Hammer
  conn LowerWastes.WestTP:  # covers connections into woods
    moki: WindtornRuins.Seir, Burrow  # Seir to make it a safe path
    gorlek: Burrow  # won't softlock if you did the cat and mouse because you'll have unlocked the teleporter

anchor WeepingRidge.LaunchArea at 1189, -3716:  # After the portal at the top of the elevator
  refill Checkpoint
  refill Health=1
  pickup WeepingRidge.Ore:
    moki: Launch, Bash, DoubleJump OR Dash OR Glide
    gorlek:
      Launch, DoubleJump OR Dash OR Bash OR Glide
      Launch, Sword, Damage=20
    unsafe:
      SentryJump=2, DoubleJump, Bow=1, Damage=40
      SentryJump=2, DoubleJump, TripleJump OR Dash OR Glide  # Use weapon stall to reach the edge below the portal
      Bash, Glide OR DoubleJump OR Dash  # wait on the left wall until the elemental gives you a shot to bash
      DoubleJump, TripleJump
      DoubleJump, Sword, Damage=40, Bow=1  # Reset your jump by slashing the elemental, pogo him to reach the wall above the portal, djump + upslash from under the Mine to reach the spikes

  conn WeepingRidge.AboveTree:
    moki:
      Glide
      Launch, Bash OR DoubleJump OR Dash
    gorlek:
      Launch, Bow=1
      Bash, Dash, Bow=1
      DoubleJump, Bow=1, Damage=40
      Bash, DoubleJump, TripleJump
      Bash, DoubleJump, Bow=1, Sword OR Hammer
      DoubleJump, TripleJump, Sword OR Hammer OR Dash
    unsafe:
      Damage=40, Sword OR Hammer
      DoubleJump, Bash OR Sword  # Use sword on elemental to reset your djump
      Dash, Sword OR Hammer OR DoubleJump  # Dash against the ceiling to refresh your dash
  conn WillowsEnd.Entry:
    moki: WeepingRidge.ElevatorFightCompleted, Launch, DoubleJump, Dash OR Glide
    gorlek: WeepingRidge.ElevatorFightCompleted, Launch, DoubleJump OR Dash
    unsafe, WeepingRidge.ElevatorFightCompleted:
      Launch
      SentryJump=3, DoubleJump, TripleJump, Dash
      Bash, Grenade=3, DoubleJump, TripleJump
  # connection downwards can't pass the elevator

anchor WeepingRidge.AboveTree at 1344, -3791:  # The ledge above Launch tree
  refill Checkpoint

  pickup WeepingRidge.LaunchTree: free
  pickup WeepingRidge.PortalEX:
    moki: Launch
    unsafe: SwordSJump=2, Damage=40
  pickup WeepingRidge.SpikeClimbEX:
    moki: Launch, DoubleJump, Bow=2
    gorlek:
      Launch, Bow=1 OR Spear=1 OR Grenade=1 OR Damage=20
      Bash, Grenade=2, DoubleJump, TripleJump, Damage=40
      SentryJump=2, DoubleJump, TripleJump, Damage=40
    unsafe:  # may be inaccurate after moving paths to this anchor
      Bash, Grenade=3, DoubleJump, Bow=1
      SentryJump=3, DoubleJump, Bash OR Sword OR Damage=40
      SentryJump=2, DoubleJump, TripleJump, Dash  # Dash from the wall above the tree + tjump + weapon combo to reach the right platform
  pickup WeepingRidge.Ore:
    moki: Launch, DoubleJump OR Dash OR Bash OR Glide
    gorlek: Launch

  conn WeepingRidge.LaunchArea:
    moki: Launch, Bash, Glide  # Glide is the only ability that really helps you outwait the laser attack
    gorlek:
      Launch, Bash
      Launch, DoubleJump, Dash  # this gives you good mobility to avoid the enemies

region WillowsEnd:
  moki: Danger=60, Regenerate  # need more than 6 health and Regen to do ANYTHING in willow
  gorlek: Regenerate
  kii: Regenerate
  unsafe: free

anchor WillowsEnd.Entry at 495, -3951:  # At the lower door
  refill Checkpoint
  refill Energy=4:
    moki:
      BreakCrystal, Launch
      Bow=1
  # a lot of energy crystals not considered, mostly because they are on the way to hearts which aren't currently tracked

  # the paths are kind of inaccurate because the platform above the door has no anchor of its own

  state WillowsEnd.GrappleWheelsHeart:
    unsafe: ShurikenBreak=30, Launch

  pickup WillowsEnd.EntryEX:
    moki:
      DoubleJump, Bash, Grenade=2
      Launch
    gorlek:
      Bash, Grenade=2, Dash OR Sword OR Hammer
      Bash, Grenade=1, DoubleJump, TripleJump
      SentryJump=2, Damage=20  # Get hit by the offscreen mine
      SentryJump=1, DoubleJump, TripleJump
    unsafe:
      DoubleJump, TripleJump, Grapple, Dash
      Bash, Grenade=2

  conn WillowsEnd.InnerTP:
    moki: Launch, Bash, DoubleJump OR Dash OR Glide  # mine in the way, but I think it's managable
    gorlek:
      Launch, Bash, Sword OR Hammer OR Damage=40
      Bash, Grenade=2, DoubleJump, TripleJump, Damage=40  # Bash the elemental, tjump, bash its projectiles
      Bash, Grenade=3, DoubleJump, TripleJump
    unsafe:
      Launch, Sword  # Pogo the elemental
  conn WillowsEnd.GrappleHeart:
    moki:
      Grapple, Launch, DoubleJump, Dash
      Grapple, Launch, Glide
      WillowsEnd.GrappleWheelsHeart:
        Bash, Grenade=2, DoubleJump, Glide
        Launch
    gorlek:
      Launch, Dash OR Glide
      Launch, DoubleJump, Sword OR Damage=40
      Launch, Sword, Damage=40
      WillowsEnd.GrappleWheelsHeart:
        SwordSJump=2, DoubleJump  # weapon air stall (Hammer too hard for gorlek)
        Bash, Grenade=2, Sword, DoubleJump OR Dash
        Bash, Grenade=2, DoubleJump, Dash
        Bash, Grenade=3, DoubleJump OR Dash
    unsafe:
      Launch, Hammer OR Damage=40  # dboost in the spikes before the double lasers
      Bash, Grenade=1, Glide, DoubleJump, TripleJump, Grapple, Damage=20  # land on the floating platform, glide, climb the wall after the first wheel to pass the laser without taking damage. At the wheel next to the chakpoint, wjump on the wall next to the laser. Take a damage boost in the double laser.
      SentryJump=1, Glide, DoubleJump, TripleJump, Grapple, Damage=20  # Same as above
      WillowsEnd.GrappleWheelsHeart:
        Bash, Grenade=3  # bash glide
        SwordSJump=2, Dash  # weapon air stall
        SentryJump=2, DoubleJump  # weapon air stall (compatible with hammer)
        SwordSJump=1, DoubleJump  # djump, pogo the mine, djump+upslash to reach the floating platform
        Sword, DoubleJump, Bash, Grenade=1  # djump, pogo the mine, djump+upslash to reach the floating platform
        SentryJump=1, DoubleJump, Damage=20  # use the iframes from the mine to use the lava thingy as a platform then djump+weapon combo to the left floating platform
        Bash, Grenade=1, DoubleJump, Damage=20  # use the iframes from the mine to use the lava thingy as a platform then djump+weapon combo to the left floating platform
  conn WillowsEnd.BoulderHeartPath:
    moki:
      Launch
      Bash, Grenade=1, DoubleJump
    gorlek:
      DoubleJump, TripleJump, Glide
      Bash, Grenade=1, Dash
      Bash, Grenade=1, Damage=40, Glide OR Sword
      SentryJump=1, DoubleJump  # float with the weapon
      SentryJump=1, Damage=40, Dash OR Glide  # float with the weapon if needed

# checkpoint at 335, -3887, also with refill, also another refill on the way...

anchor WillowsEnd.GrappleHeart at 399, -3928:  # right next to the grapple wheels heart
  refill Checkpoint
  refill Energy=3:
    moki:
      BreakCrystal, Launch
      Bow=1
  refill Health=1

  state WillowsEnd.GrappleWheelsHeart:
    moki: BreakWall=30

  pickup WillowsEnd.PoisonfallHC:
    moki:
      Launch
      WillowsEnd.GrappleWheelsHeart, DoubleJump, Dash
    gorlek:
      DoubleJump, TripleJump
      DoubleJump, Dash, Damage=4
      WillowsEnd.GrappleWheelsHeart, DoubleJump OR Dash
      WillowsEnd.GrappleWheelsHeart, Bash, Grenade=1

  conn WillowsEnd.Entry:  # going backwards without breaking the heart has many weird spots, saving it for later difficulties
    moki, WillowsEnd.GrappleWheelsHeart:
      Glide, DoubleJump OR Dash
      Launch, DoubleJump OR Dash OR Glide
    gorlek, WillowsEnd.GrappleWheelsHeart:
      DoubleJump, TripleJump, Dash OR Sword OR Hammer
      Bash, Grenade=1, DoubleJump OR Dash OR Glide
      Launch, Sword OR Hammer

anchor WillowsEnd.BoulderHeartPath at 555, -3939:  # below the shortcut back from boulder heart
  refill Checkpoint
  refill Energy=3:
    moki: BreakCrystal

  # state WillowsEnd.BoulderHeart:
  #   moki: BreakWall=30, Launch, DoubleJump, Dash

  pickup WillowsEnd.SpikesOre:
    moki: Launch, Dash OR Glide
    gorlek:
      Launch, DoubleJump OR Sword OR Hammer OR Damage=40
      Grapple, DoubleJump, TripleJump, Dash OR Glide
      SentryJump=1, Damage=40, DoubleJump, TripleJump, Dash OR Glide  # damage because the maneuver is a bit tricky
      Bash, Grenade=1, Damage=40, DoubleJump, TripleJump, Dash OR Glide  # damage because the maneuver is a bit tricky
    unsafe:  # paths may not make sense after moving them from entry
      Bash, Grenade=2, DoubleJump, TripleJump, Dash
      SentryJump=1, Grapple, DoubleJump, TripleJump OR Dash  # land on the small floor after the portal then tjump+upslash
      SwordSJump=1, Grapple, DoubleJump, Glide  # land on the small floor after the portal then tjump+upslash
      SentryJump=2, DoubleJump, TripleJump OR Dash  # land on the small floor after the portal then tjump+upslash
      SwordSJump=2, DoubleJump, Glide  # land on the small floor after the portal then tjump+upslash
      HammerSJump=3, DoubleJump, Glide  # land on the small floor after the portal then tjump+upslash
  pickup WillowsEnd.EntryEX:
    gorlek:
      DoubleJump, TripleJump, Grapple, Glide  # use the right wheels then glide to the floating platform
      DoubleJump, TripleJump, Grapple, Dash, Sword OR Hammer  # use the right wheels then glide to the floating platform

  conn WillowsEnd.Entry:
    moki: DoubleJump OR Dash OR Launch
    gorlek:
      Glide OR Sword OR Hammer
      Bash, Grenade=2

anchor WillowsEnd.InnerTP at 422, -3864:  # The teleporter inside
  refill Full

  pickup WillowsEnd.LupoMap:
    moki: DoubleJump OR Dash OR Launch OR Bow=1
    gorlek: free  # jump to trigger the mine, back off to avoid taking damages

  conn Teleporters: free
  conn WillowsEnd.Entry:
    moki:
      BreakWall=20, DoubleJump OR Dash OR Launch OR Bow=1  # open the portal shortcut
      DoubleJump, Dash
      Glide OR Launch
    gorlek:
      BreakWall=20  # jump to trigger the mine, back off to avoid taking damages
      Bash, Damage=40, DoubleJump OR Dash
      DoubleJump, TripleJump, Damage=40
  conn WillowsEnd.AboveInnerTP:
    moki:
      DoubleJump, Bash, Grenade=1, Dash OR Glide
      Launch, DoubleJump OR Dash
    gorlek:
      Launch, Glide OR Sword OR Hammer OR Damage=40
      Bash, Grenade=1, DoubleJump
      Bash, Grenade=1, BreakWall=20, Dash OR Glide OR Sword OR Hammer OR Damage=40
      Bash, Grenade=1, Dash, Damage=40
      SentryJump=1, Combat=CrystalMiner, DoubleJump, Dash OR Glide  # you can break the wall with the weapon
      SentryJump=1, Combat=CrystalMiner, Damage=40, DoubleJump OR Dash  # you can break the wall with the weapon
    unsafe:
      Launch  # wjump on the shortcut's breakable wall or launch from the other side
      Bash, Grenade=1, BreakWall=20
      DoubleJump, TripleJump, Dash, Damage=40, Combat=CrystalMiner  # if the shortcut is open, tjump + dash in the spikes

anchor WillowsEnd.AboveInnerTP at 530, -3844:  # at the lava pit before bash puzzle
  refill Checkpoint
  refill Energy=4:
    moki:
      BreakCrystal, Launch
      Bow=1, Combat=CrystalMiner OR Bash

  conn WillowsEnd.InnerTP:
    moki: Combat=CrystalMiner OR Bash OR Launch
    unsafe: free  # reload to despawn the gorlek
  conn WillowsEnd.East:
    moki:
      DoubleJump, Bash, Grenade=1, Dash OR Glide
      Launch, DoubleJump OR Dash
    gorlek:
      Launch, Glide OR Sword OR Hammer
      Bash, Grenade=1, DoubleJump OR Dash OR Glide
      Bash, DoubleJump, TripleJump, Dash OR Glide OR Sword OR Hammer
      Bash, DoubleJump, Dash, Glide OR Sword OR Hammer
      Bash, DoubleJump, Glide, Damage=20, Sword OR Hammer  # weapon stall leaves you vulnerable to the projectiles
      Bash, SwordSJump=1, DoubleJump OR Dash
      Bash, HammerSJump=1, DoubleJump, Dash
      Bash, SentryJump=1, Glide
    unsafe:
      Bash, DoubleJump OR Dash OR Glide  # Bash CrystalMiner to reach the wall before the elemental
      DoubleJump, TripleJump, Sword  # slash the element to reset your jumps, pogo it then sword jump + up slash to reach the left wall
      Launch

anchor WillowsEnd.East at 547, -3805:  # To the left of the redirect puzzle
  refill Checkpoint:  # at the redirect heart room
    moki: Launch
  refill Health=1:
    moki:
      Bash, DoubleJump OR Dash OR Glide
      Launch
    gorlek:
      Bash
      DoubleJump, TripleJump
    unsafe: Damage=20, Glide OR Dash OR Sword OR Hammer  # dboost through the laser
  refill Energy=4:
    moki:
      BreakCrystal, Bash, DoubleJump OR Glide
      Bow=1, Bash, Dash
      BreakCrystal, Launch
    gorlek:
      BreakCrystal, Bash
      BreakCrystal, DoubleJump, TripleJump
    unsafe:
      Damage=20, Sword OR Hammer
      Damage=20, Glide, Bow=1 OR Spear=1 OR Sentry=1 OR Shuriken=1 OR Grenade=1  # dboost through the laser
      Damage=20, Dash, Bow=1 OR Spear=1 OR Sentry=1 OR Shuriken=1 OR Grenade=1  # dboost through the laser

  # state WillowsEnd.RedirectHeart:
  #   moki: BreakWall=10, BreakWall=30, DoubleJump, Bash, Launch

  pickup WillowsEnd.RedirectEX:
    moki:
      BreakWall=10, Bash, Launch, DoubleJump OR Dash OR Glide
      Bash, Grenade=1, Launch
    gorlek:
      Launch, DoubleJump OR Dash OR Glide OR Sword OR Hammer
      Glide, DoubleJump, TripleJump, Bash, Damage=20, Sword OR Hammer  # redirect the projectile so it pass under the pickup, dboost in the double lasser at the left so you can re-entre the top portal. Glide under the pickup then bash. Upslash can help if needed
    unsafe: Launch

  conn WillowsEnd.AboveInnerTP:
    moki:
      Glide
      Bash, DoubleJump, Dash
      Launch, DoubleJump OR Dash OR Bash
    gorlek:
      Launch
      Bash, DoubleJump
      DoubleJump, Dash
      DoubleJump, TripleJump, Sword OR Hammer  # Sword/Hammer/Djump so don't need to add combat requirement
    unsafe:
      DoubleJump, Sword
      Dash, Bash OR Sword
  conn WillowsEnd.Upper:
    moki: Bash, Launch  # some other paths would be possible, but with how far back the last checkpoint is...
    gorlek:
      Launch
      Bash, DoubleJump
    unsafe:
      SwordSJump=1, DoubleJump, TripleJump, Damage=20  # sjump+ tjump to rech the right wall. dboost in the laser. tjump+ sword combo to reach the right wall. Pogo the elemental+tjump

# checkpoint at 614, -3836

anchor WillowsEnd.Upper at 499, -3748:  # At the upper door
  refill Checkpoint
  refill Energy=4:  # on the way to burrow heart
    gorlek, BreakCrystal:
      Bash OR Launch
      Combat=CrystalMiner, SentryJump=1
      Combat=CrystalMiner, DoubleJump, TripleJump

  # state WillowsEnd.BurrowHeart:
  #   moki, BreakWall=30:
  #     Burrow, DoubleJump, Dash, Bash, Grapple, Glide
  #     Burrow, Bash, Grapple, Launch, DoubleJump OR Glide

  # conn MiniBossFight:
  #   moki:
  #     Launch, DoubleJump
  #     Launch, Dash, Glide
  conn WillowsEnd.East:
    moki:
      Combat=CrystalMiner, DoubleJump OR Dash OR Glide
      Bash OR Launch
    gorlek: Damage=10, DoubleJump OR Dash OR Glide
    unsafe: Sword OR Hammer  # use weapon to combat the crystal miner
  conn WillowsEnd.West:
    moki: Launch
    gorlek:
      Bash, Grenade=1, DoubleJump, TripleJump, Damage=20  # damage because the lasers are hard
      Bash, Grenade=2, DoubleJump, Damage=20
      SentryJump=1, DoubleJump, TripleJump, Damage=20
    unsafe:
      Damage=90
      Bash, Grenade=1, DoubleJump, Dash
  conn WillowsEnd.UpperHeartPath:
    moki:
      Bash, Grenade=1, DoubleJump, Bow=1
      Bash, Grenade=2, DoubleJump
      Launch
    gorlek:
      SentryJump=1, DoubleJump
      Bash, Grenade=1, DoubleJump
    unsafe:
      SentryJump=1
      DoubleJump, TripleJump, Dash OR Hammer OR Sword  # tjump+dash/upslash on the left wall to start climbing it

anchor WillowsEnd.West at 437, -3840:  # To the left of the one-way above Lupo
  refill Checkpoint
  refill Energy=4:
    moki: BreakCrystal

  # state WillowsEnd.SpinLasersHeart:
  #   moki: BreakWall=30, Launch, DoubleJump OR Dash OR Glide

  conn WillowsEnd.InnerTP:
    moki: BreakWall=20, Combat=MaceMiner OR Bash
    moki: BreakWall=20, Launch
  conn WillowsEnd.Upper:  # this works because the portal wheel drops if you step below
    moki, BreakWall=10:
      Bash, Grenade=1, DoubleJump OR Dash OR Glide
      Launch
    gorlek, BreakWall=10:
      Bash, DoubleJump, TripleJump
      Bash, Grenade=1, DoubleJump  # the portal here is glitchy in patch 3
      Bash, Grenade=2
      Bash, SentryJump=1, DoubleJump
      Bash, SentryJump=2
      SentryJump=1, DoubleJump, TripleJump
    unsafe:
      BreakWall=10:
        Combat=MaceMiner, DoubleJump, TripleJump OR Damage=40  # get a wjump on the energy crystal
        Bash, DoubleJump, Hammer OR Sword OR Damage=40  # djump+upslash to avoid dboost on the boulder portal
        Bash, Hammer, Damage=40
      SentryJump=2
      Launch
  conn WillowsEnd.GlideRooms:
    moki: Launch
    gorlek:
      DoubleJump, Dash, Glide
      Damage=20
    unsafe: free

anchor WillowsEnd.GlideHeartPath at 374, -3824:  # one room before the first wind
  refill Checkpoint
  refill Health=1

  conn WillowsEnd.GlideRooms:
    moki: DoubleJump, Launch
    gorlek:
      Launch
      DoubleJump, TripleJump
      Combat=Mantis, SentryJump=1, DoubleJump OR Damage=20
  conn WillowsEnd.West: free  # :D

anchor WillowsEnd.GlideRooms at 360, -3861:  # At the first wind
  refill Checkpoint
  refill Energy=4:
    moki:
      BreakCrystal, Launch
      Bow=1

  # state WillowsEnd.GlideHeart:
  #   moki: BreakWall=30, DoubleJump, Glide, Launch

  pickup WillowsEnd.WindSpinOre:
    moki: Glide
    unsafe: Launch, DoubleJump, TripleJump

  conn WillowsEnd.GlideHeartPath: free  # :D

# checkpoint at 315, -3862
# checkpoint at 487, -3780

# anchor LaserRockFight:
#   refill Full
#   state WillowsEnd.ElementalDefeated:
#     moki: Combat=smth

anchor WillowsEnd.UpperHeartPath at 506, -3711:  # Right above the exit blocked by vines
  refill Checkpoint
  refill Energy=4:
    moki:
      BreakCrystal, Launch
      Bow=1

  state WillowsEnd.SpinPortalsHeart:
    moki, BreakWall=30:
      Bash, Grapple, Launch, DoubleJump, Dash
      Bash, Grapple, Launch, Glide
    gorlek, BreakWall=30:
      Launch, Grapple, Bash
      Launch, DoubleJump, TripleJump, Damage=40, Grapple OR Bash OR Glide
    unsafe, BreakWall=30:
      Launch, Damage=40, Bash OR Grapple
      Launch, DoubleJump
      DoubleJump, TripleJump, Grapple, Bash  # using the last portal without taking damage is hard

  pickup WillowsEnd.UpperLeftEX:
    moki: Grapple, Launch, DoubleJump OR Dash OR Glide
    gorlek:
      Launch, Grapple
      Launch, DoubleJump, TripleJump
      WillowsEnd.SpinPortalsHeart, Launch, DoubleJump, Glide, Bash
    unsafe:
      Launch, Bash, Damage=40
      Launch, DoubleJump
      DoubleJump, TripleJump, Grapple, Bash  # using the last portal without taking damage is hard, bash glide from the elemental after that
  pickup WillowsEnd.UpperRightEX:
    moki:
      Bash, Grapple, Launch, DoubleJump, Dash
      Bash, Grapple, Launch, Glide
    gorlek:
      Launch, Grapple, Bash
      Launch, DoubleJump, TripleJump, Damage=40, Grapple OR Bash OR Glide
      WillowsEnd.SpinPortalsHeart, Launch, Bash
      WillowsEnd.SpinPortalsHeart, Launch, DoubleJump, TripleJump
    unsafe:
      Launch, Grapple, Damage=40
      Launch, DoubleJump
      DoubleJump, TripleJump, Grapple, Bash  # using the last portal without taking damage is hard

  conn WillowsEnd.Upper: free

anchor Tokk:  # Tokk's talks
  quest GladesTown.HandToHandPouch:
    moki: EastHollow.HandToHandMap

anchor TwillenShop:
  quest GladesTown.TwillenGemQuest:
    moki: LowerWastes.EerieGemQI

  pickup TwillenShop.Overcharge:
    moki: SpiritLight=1200
  pickup TwillenShop.Wingclip:
    moki: SpiritLight=1200
  pickup TwillenShop.Swap:
    moki: SpiritLight=1200
  pickup TwillenShop.Vitality:
    moki: SpiritLight=1200
  pickup TwillenShop.Energy:
    moki: SpiritLight=1200
  pickup TwillenShop.Finesse:
    moki: SpiritLight=1200
  pickup TwillenShop.TripleJump:
    moki: SpiritLight=1200
  pickup TwillenShop.LightHarvest:
    moki: SpiritLight=1200

anchor OpherShop:  # Opher's offers
  pickup OpherShop.Spike:
    moki: SpiritLight=1200
  pickup OpherShop.SpiritSmash:
    moki: SpiritLight=1200
  pickup OpherShop.SpiritStar:
    moki: SpiritLight=1200
  pickup OpherShop.Blaze:
    moki: SpiritLight=1200
  pickup OpherShop.Sentry:  # used for keystones if necessary; filtered by gen
    moki: SpiritLight=1200
  pickup OpherShop.Teleport:
    moki: SpiritLight=1200
  pickup OpherShop.ShockSmash:
    moki: SpiritLight=1200
  pickup OpherShop.StaticStar:
    moki: SpiritLight=1200
  pickup OpherShop.ExplodingSpike:
    moki: SpiritLight=1200
  pickup OpherShop.RapidSentry:
    moki: SpiritLight=1200
  pickup OpherShop.ChargeBlaze:
    moki: SpiritLight=1200
  pickup OpherShop.WaterBreath:
    moki: InnerWellspring.WaterEscape, SpiritLight=1200

anchor TuleyShop at -173, -4139:
  quest GladesTown.RegrowTheGlades:
    moki: TuleyShop.SelaFlowers, TuleyShop.StickyGrass, TuleyShop.Lightcatchers, TuleyShop.BlueMoon, TuleyShop.SpringPlants, TuleyShop.LastTree

  state TuleyShop.LastTreeBranchRejected:  # written out the steps in case they give pickups
    moki: WoodsEntry.LastTreeBranch
  state TuleyShop.SelaFlowers:
    moki: UpperWastes.FlowersSeed
  state TuleyShop.StickyGrass:
    moki: EastPools.GrassSeed
  state TuleyShop.Lightcatchers:
    moki: UpperDepths.LightcatcherSeed
  state TuleyShop.BlueMoon:
    moki: InnerWellspring.BlueMoonSeed
  state TuleyShop.SpringPlants:
    moki: UpperReach.SpringSeed
  state TuleyShop.LastTree:
    moki: WoodsEntry.TreeSeed


# do not delete the newline at the end of the file<|MERGE_RESOLUTION|>--- conflicted
+++ resolved
@@ -5046,11 +5046,7 @@
       Bash, Grenade=1
       SentryJump=1
       LowerReach.Lever, DoubleJump, TripleJump
-<<<<<<< HEAD
     kii:
-=======
-    unsafe:
->>>>>>> e1b5ed85
       Bash
       DoubleJump, Sword OR LowerReach.Lever  # pogo the slime or walljump off the door
       LowerReach.CentralFurnace, Hammer, DoubleJump OR Dash
