mod log_init;
use log_init::initialize_log;

use std::{
    fs,
    str::FromStr,
    path::PathBuf,
    convert::TryFrom,
    io::{self, Read},
    time::Instant,
    env, error::Error, process::ExitCode,
    fmt::{self, Display, Debug},
};

use rustc_hash::FxHashMap;
use structopt::StructOpt;
use bugsalot::debugger;
use serde::{Serialize, Deserialize};

use log::LevelFilter;

use wotw_seedgen::{self, item, world, settings::{Spawn, Difficulty, Trick, Goal, HeaderConfig, InlineHeader}, util, header, preset::WorldPreset, Preset, Settings, logic, Header, generator::Seed};

use item::{Item, Resource, Skill, Shard, Teleporter};
use world::World;
use util::UberState;
use wotw_seedgen::generator::SeedSpoiler;

/// For CLI flags that contain a mixture of world specifiers and flag values
struct WorldOpt<T> {
    source: String,
    inner: WorldOptInner<T>,
}
impl<T: FromStr> FromStr for WorldOpt<T> {
    type Err = WorldOptError<T::Err>;

    fn from_str(s: &str) -> Result<Self, Self::Err> {
        let inner = if let Some(world) = s.strip_prefix(':') {
            let index = world.parse().map_err(|_| WorldOptError::IndexError(world.to_string()))?;
            WorldOptInner::World(index)
        } else {
            WorldOptInner::Opt(T::from_str(s).map_err( WorldOptError::ValueError)?)
        };
        let source = s.to_string();
        Ok(WorldOpt { source, inner })
    }
}
#[derive(Debug)]
enum WorldOptError<Err> {
    IndexError(String),
    ValueError(Err),
}
impl<Err: Display> Display for WorldOptError<Err> {
    fn fmt(&self, f: &mut fmt::Formatter) -> fmt::Result {
        match self {
            WorldOptError::IndexError(index) => write!(f, "Invalid world index :{index}"),
            WorldOptError::ValueError(err) => write!(f, "{err}"),
        }
    }
}
impl<Err: Display + Debug> Error for WorldOptError<Err> {}

enum WorldOptInner<T> {
    World(usize),
    Opt(T),
}

fn resolve_world_opts<T: Clone>(world_opts: Vec<WorldOpt<T>>, world_count: usize) -> Result<Vec<Vec<T>>, String> {
    let mut world_values: Vec<Vec<T>> = vec![vec![]; world_count];
    let mut current_world = None;

    for world_opt in world_opts {
        match world_opt.inner {
            WorldOptInner::World(index) => current_world = Some(index),
            WorldOptInner::Opt(value) => {
                if let Some(index) = current_world {
                    world_values.get_mut(index).ok_or(format!("World index {index} greater than number of worlds"))?.push(value);
                } else {
                    for world in &mut world_values {
                        world.push(value.clone());
                    }
                }
            },
        }
    }

    Ok(world_values)
}

fn assign_nonduplicate<T>(assign: T, current_world_entry: &mut Option<(T, String)>, source: String) -> Result<(), String> {
    match current_world_entry {
        Some((_, prior_source)) => Err(format!("Provided multiple values for the same world: {source} and {prior_source}")),
        None => {
            *current_world_entry = Some((assign, source));
            Ok(())
        },
    }
}
fn resolve_nonduplicate_world_opts<T: Clone>(world_opts: Vec<WorldOpt<T>>, world_count: usize) -> Result<Vec<Option<T>>, String> {
    let mut world_values: Vec<Option<(T, String)>> = vec![None; world_count];
    let mut current_world = None;

    for world_opt in world_opts {
        match world_opt.inner {
            WorldOptInner::World(index) => current_world = Some(index),
            WorldOptInner::Opt(value) => {
                if let Some(index) = current_world {
                    let current_world_entry = world_values.get_mut(index).ok_or(format!("World index {index} greater than number of worlds"))?;
                    assign_nonduplicate(value, current_world_entry, world_opt.source)?;
                } else {
                    for current_world_entry in &mut world_values {
                        assign_nonduplicate(value.clone(), current_world_entry, world_opt.source.clone())?;
                    }
                }
            },
        }
    }

    let world_values = world_values.into_iter().map(|current_world_value| current_world_value.map(|t| t.0)).collect();
    Ok(world_values)
}

type CannotError = String;

/// Newtype to parse spawn flag
#[derive(Clone)]
struct SpawnOpt(Spawn);
impl SpawnOpt {
    fn into_inner(self) -> Spawn {
        self.0
    }
}
impl FromStr for SpawnOpt {
    type Err = CannotError;

    fn from_str(s: &str) -> Result<Self, Self::Err> {
        let spawn = match &s.to_lowercase()[..] {
            "r" | "random" => Spawn::Random,
            "f" | "fullyrandom" => Spawn::FullyRandom,
            _ => Spawn::Set(s.to_string()),
        };
        Ok(SpawnOpt(spawn))
    }
}
/// Newtype to parse goals flag
#[derive(Clone)]
struct GoalsOpt(Goal);
impl GoalsOpt {
    fn into_inner(self) -> Goal {
        self.0
    }
}
impl FromStr for GoalsOpt {
    type Err = String;

    fn from_str(s: &str) -> Result<Self, Self::Err> {
        let (identifier, details) = s.split_once(':').unwrap_or((s, ""));

        let goal = match identifier {
            "t" | "trees" => Goal::Trees,
            "w" | "wisps" => Goal::Wisps,
            "q" | "quests" => Goal::Quests,
            "r" | "relics" => {
                if !details.is_empty() {
                    if let Some(chance) = details.strip_suffix('%') {
                        let chance = chance.parse::<f64>().map_err(|_| format!("Invalid chance in details string for goal {s}"))?;
                        if !(0.0..=100.0).contains(&chance) { return Err(format!("Invalid chance in details string for goal {s}")); }
                        Goal::RelicChance(chance / 100.0)
                    } else {
                        let amount = details.parse().map_err(|_| format!("expected amount or % expression in details string for goal {s}"))?;
                        if !(0..=11).contains(&amount) { return Err(format!("Invalid amount in details string for goal {s}")); }
                        Goal::Relics(amount)
                    }
                } else { Goal::RelicChance(0.6) }
            },
            other => return Err(format!("Unknown goal {other}")),
        };

        Ok(GoalsOpt(goal))
    }
}
/// Newtype to parse header config
#[derive(Clone)]
struct HeaderConfigOpt(HeaderConfig);
impl HeaderConfigOpt {
    fn into_inner(self) -> HeaderConfig {
        self.0
    }
}
impl FromStr for HeaderConfigOpt {
    type Err = String;

    fn from_str(s: &str) -> Result<Self, Self::Err> {
        let (identifier, config_value) = s.split_once('=').unwrap_or((s, "true"));
        let (header_name, config_name) = identifier.split_once('.').ok_or_else(|| format!("Expected <header>.<parameter> in header configuration parameter {s}"))?;

        let header_config = HeaderConfig {
            header_name: header_name.to_string(),
            config_name: config_name.to_string(),
            config_value: config_value.to_string(),
        };

        Ok(HeaderConfigOpt(header_config))
    }
}
/// Newtype to parse inline headers
#[derive(Clone)]
struct InlineHeaderOpt(InlineHeader);
impl InlineHeaderOpt {
    fn into_inner(self) -> InlineHeader {
        self.0
    }
}
impl FromStr for InlineHeaderOpt {
    type Err = String;

    fn from_str(s: &str) -> Result<Self, Self::Err> {
        let inline_header = InlineHeader {
            name: None,
            content: s.to_string(),
        };
        Ok(InlineHeaderOpt(inline_header))
    }
}

#[derive(StructOpt)]
/// Generate seeds for the Ori 2 randomizer.
///
/// Type seedgen.exe seed --help for further instructions
struct SeedGen {
    /// wait for a debugger to attach before running
    #[structopt(short = "d", long = "debug")]
    wait_on_debugger: bool,
    #[structopt(subcommand)]
    command: SeedGenCommand,
}

#[derive(StructOpt)]
enum SeedGenCommand {
    /// Generate a seed
    Seed {
        #[structopt(flatten)]
        args: SeedArgs,
    },
    /// Play the most recent generated seed
    Play,
    /// Create a preset of the given settings
    Preset {
        #[structopt(flatten)]
        args: PresetArgs,
    },
    /// Create a world preset of the given settings
    WorldPreset {
        #[structopt(flatten)]
        args: WorldPresetArgs,
    },
    /// Check which locations are in logic
    ReachCheck {
        #[structopt(flatten)]
        args: ReachCheckArgs,
    },
    /// Inspect the available headers
    Headers {
        /// headers to look at in detail
        #[structopt(parse(from_os_str))]
        headers: Vec<PathBuf>,
        #[structopt(subcommand)]
        subcommand: Option<HeaderCommand>,
    },
}

#[derive(StructOpt)]
struct SeedArgs {
    /// the seed's name and name of the file it will be written to. The name also seeds the rng if no seed is given.
    #[structopt()]
    filename: Option<String>,
    /// which folder to write the seed into
    #[structopt(parse(from_os_str), default_value = "seeds", long = "seeddir")]
    seed_folder: PathBuf,
    /// the input file representing the logic
    #[structopt(parse(from_os_str), default_value = "areas.wotw", long)]
    areas: PathBuf,
    /// the input file representing pickup locations
    #[structopt(parse(from_os_str), default_value = "loc_data.csv", long)]
    locations: PathBuf,
    /// the input file representing state namings
    #[structopt(parse(from_os_str), default_value = "state_data.csv", long)]
    uber_states: PathBuf,
    /// create a generator.log with verbose output about the generation process
    #[structopt(short, long)]
    verbose: bool,
    /// skip validating the input files for a slight performance gain
    #[structopt(long)]
    trust: bool,
    /// write the seed to stdout instead of a file
    #[structopt(long)]
    tostdout: bool,
    /// write stderr logs in json format
    #[structopt(long)]
    json_stderr: bool,
    /// use json output where possible
    ///
    /// If --tostdout is enabled, a json object with all output data is written to stdout.
    /// If --tostdout is disabled, only spoilers will be written as json files.
    #[structopt(long)]
    json: bool,
    /// launch the seed after generating
    #[structopt(short, long)]
    launch: bool,

    #[structopt(flatten)]
    settings: SeedSettings,
}

#[derive(StructOpt)]
struct SeedSettings {
    /// Derive the settings from one or more presets
    ///
    /// Presets later in the list override earlier ones, and flags from the command override any preset
    #[structopt(short = "P", long)]
    presets: Option<Vec<String>>,
    /// Derive the settings for individual worlds from one or more presets
    ///
    /// Presets later in the list override earlier ones, and flags from the command override any preset
    #[structopt(short = "p", long)]
    world_presets: Vec<WorldOpt<String>>,
<<<<<<< HEAD
    /// How many worlds to generate
    /// 
    /// Seeds with more than one world are called multiworld seeds
    #[structopt(short, long, default_value = "1")]
    world_count: usize,
=======
    /// World names in multiworld
    ///
    /// Usually the names of the players or teams playing in a world
    /// This also determines how many worlds to generate the seed with
    /// Without this flag, one world with a default name will be generated
    #[structopt(short, long)]
    world_names: Option<Vec<String>>,
>>>>>>> 02f83564
    /// Spawn destination
    ///
    /// Use an anchor name from the areas file, "r" / "random" for a random teleporter or "f" / "fullyrandom" for any location
    #[structopt(short, long)]
    spawn: Vec<WorldOpt<SpawnOpt>>,
    /// Logically expected difficulty of execution you may be required to perform
    ///
    /// Available difficulties are "moki", "gorlek", "unsafe"
    #[structopt(short, long)]
    difficulty: Vec<WorldOpt<Difficulty>>,
    /// Logically expected tricks you may have to use
    ///
    /// Available tricks are "swordsentryjump", "hammersentryjump", "shurikenbreak", "sentrybreak", "hammerbreak", "spearbreak", "sentryburn", "removekillplane", "launchswap", "sentryswap", "flashswap", "blazeswap", "wavedash", "grenadejump", "hammerjump", "swordjump", "grenaderedirect", "sentryredirect", "pausehover", "glidejump", "glidehammerjump", "spearjump"
    #[structopt(short, long)]
    tricks: Vec<WorldOpt<Trick>>,
    /// Logically assume hard in-game difficulty
    #[structopt(long)]
    hard: Vec<WorldOpt<bool>>,
    /// Goal Requirements before finishing the game
    ///
    /// Available goals are trees, wisps, quests, relics. Relics can further configure the chance per area to have a relic, default is relics:60%
    #[structopt(short, long)]
    goals: Vec<WorldOpt<GoalsOpt>>,
    /// Names of headers that will be used when generating the seed
    /// 
    /// The headers will be searched as .wotwrh files in the current and /headers child directory
    #[structopt(short, long)]
    headers: Vec<WorldOpt<String>>,
    /// Configuration parameters to pass to headers
    ///
    /// Format for one parameter: <headername>.<parametername>=<value>
    #[structopt(short = "c", long = "config")]
    header_config: Vec<WorldOpt<HeaderConfigOpt>>,
    /// Inline header syntax
    #[structopt(short, long = "inline")]
    inline_headers: Vec<WorldOpt<InlineHeaderOpt>>,
    /// Disallow the use of the In-Logic filter while playing the seed
    #[structopt(short = "L", long)]
    disable_logic_filter: bool,
    /// Require an online connection to play the seed
    /// 
    /// This is needed for Co-op, Multiworld and Bingo
    #[structopt(short, long)]
    online: bool,
    /// Seed the random number generator
    ///
    /// Without this flag, the rng seed will be randomly generated
    #[structopt(long)]
    seed: Option<String>,
}

fn vec_in_option<T>(vector: Vec<T>) -> Option<Vec<T>> {
    if vector.is_empty() { None } else { Some(vector) }
}

impl SeedSettings {
    fn into_preset(self) -> Result<Preset, String> {
        let Self {
            presets,
            world_presets,
            world_count,
            spawn,
            difficulty,
            tricks,
            hard,
            goals,
            headers,
            header_config,
            inline_headers,
            disable_logic_filter,
            online,
            seed,
        } = self;

<<<<<<< HEAD
        let world_presets = resolve_world_opts(world_presets, world_count)?;
        let world_spawns = resolve_nonduplicate_world_opts(spawn, world_count)?;
        let world_difficulties = resolve_nonduplicate_world_opts(difficulty, world_count)?;
        let world_tricks = resolve_world_opts(tricks, world_count)?;
        let world_hard_flags = resolve_nonduplicate_world_opts(hard, world_count)?;
        let world_goals = resolve_world_opts(goals, world_count)?;
        let world_headers = resolve_world_opts(headers, world_count)?;
        let world_header_configs = resolve_world_opts(header_config, world_count)?;
        let world_inline_headers = resolve_world_opts(inline_headers, world_count)?;
=======
        let internal_world_names = world_names.unwrap_or_else(|| vec!["World".to_string()]);

        let world_presets = resolve_world_opts(world_presets, &internal_world_names)?;
        let world_spawns = resolve_nonduplicate_world_opts(spawn, &internal_world_names)?;
        let world_difficulties = resolve_nonduplicate_world_opts(difficulty, &internal_world_names)?;
        let world_tricks = resolve_world_opts(tricks, &internal_world_names)?;
        let world_hard_flags = resolve_nonduplicate_world_opts(hard, &internal_world_names)?;
        let world_goals = resolve_world_opts(goals, &internal_world_names)?;
        let world_headers = resolve_world_opts(headers, &internal_world_names)?;
        let world_header_configs = resolve_world_opts(header_config, &internal_world_names)?;
        let world_inline_headers = resolve_world_opts(inline_headers, &internal_world_names)?;
>>>>>>> 02f83564

        let disable_logic_filter = if disable_logic_filter { Some(true) } else { None };
        let online = if online { Some(true) } else { None };

        let yes_fun = world_presets.into_iter()
            .zip(world_spawns)
            .zip(world_difficulties)
            .zip(world_tricks)
            .zip(world_hard_flags)
            .zip(world_goals)
            .zip(world_headers)
            .zip(world_header_configs)
            .zip(world_inline_headers)
<<<<<<< HEAD
            .map(|((((((((world_presets, spawn), difficulty), tricks), hard), goals), headers), header_config), inline_headers)| {
=======
            .map(|(((((((((_world_name, world_presets), spawn), difficulty), tricks), hard), goals), headers), header_config), inline_headers)| {
>>>>>>> 02f83564
                WorldPreset {
                    includes: vec_in_option(world_presets),
                    spawn: spawn.map(SpawnOpt::into_inner),
                    difficulty,
                    tricks: vec_in_option(tricks),
                    goals: vec_in_option(goals.into_iter().map(GoalsOpt::into_inner).collect()),
                    hard,
                    headers: vec_in_option(headers),
                    header_config: vec_in_option(header_config.into_iter().map(HeaderConfigOpt::into_inner).collect()),
                    inline_headers: vec_in_option(inline_headers.into_iter().map(InlineHeaderOpt::into_inner).collect()),
                }
            }).collect::<Vec<_>>();

        Ok(Preset {
            includes: presets,
            world_settings: Some(yes_fun),
            disable_logic_filter,
            seed,
            online,
            create_game: None,
        })
    }
}

#[derive(StructOpt)]
struct PresetArgs {
    /// name of the preset
    ///
    /// later you can run seed -p <preset-name> to use this preset
    #[structopt(parse(from_os_str))]
    name: PathBuf,
    #[structopt(flatten)]
    settings: SeedSettings,
}

#[derive(StructOpt)]
struct WorldPresetArgs {
    /// Name of the preset
    ///
    /// Later you can run seed -p <preset-name> to use this preset
    #[structopt(parse(from_os_str))]
    name: PathBuf,
    #[structopt(flatten)]
    settings: WorldPresetSettings,
}

#[derive(StructOpt)]
struct WorldPresetSettings {
    /// Include further world presets
    ///
    /// Presets later in the list override earlier ones, and flags from the command override any preset
    #[structopt(short = "p", long)]
    includes: Option<Vec<String>>,
    /// Spawn destination
    ///
    /// Use an anchor name from the areas file, "r" / "random" for a random teleporter or "f" / "fullyrandom" for any location
    #[structopt(short, long)]
    spawn: Option<SpawnOpt>,
    /// Logically expected difficulty of execution you may be required to perform
    ///
    /// Available difficulties are "moki", "gorlek", "unsafe"
    #[structopt(short, long)]
    difficulty: Option<Difficulty>,
    /// Logically expected tricks you may have to use
    ///
    /// Available tricks are "swordsentryjump", "hammersentryjump", "shurikenbreak", "sentrybreak", "hammerbreak", "spearbreak", "sentryburn", "removekillplane", "launchswap", "sentryswap", "flashswap", "blazeswap", "wavedash", "grenadejump", "hammerjump", "swordjump", "grenaderedirect", "sentryredirect", "pausehover", "glidejump", "glidehammerjump", "spearjump"
    #[structopt(short, long)]
    tricks: Option<Vec<Trick>>,
    /// Logically assume hard in-game difficulty
    #[structopt(long)]
    hard: bool,
    /// Goal Requirements before finishing the game
    ///
    /// Available goals are trees, wisps, quests, relics. Relics can further configure the chance per area to have a relic, default is relics:60%
    #[structopt(short, long)]
    goals: Option<Vec<GoalsOpt>>,
    /// Names of headers that will be used when generating the seed
    /// 
    /// The headers will be searched as .wotwrh files in the current and /headers child directory
    #[structopt(short, long)]
    headers: Option<Vec<String>>,
    /// Configuration parameters to pass to headers
    ///
    /// Format for one parameter: <headername>.<parametername>=<value>
    #[structopt(short = "c", long = "config")]
    header_config: Option<Vec<HeaderConfigOpt>>,
    /// Inline header syntax
    #[structopt(short, long = "inline")]
    inline_headers: Option<Vec<InlineHeaderOpt>>,
}

impl WorldPresetSettings {
    fn into_world_preset(self) -> WorldPreset {
        let Self {
            includes,
<<<<<<< HEAD
=======
            world_name: _world_name,
>>>>>>> 02f83564
            spawn,
            difficulty,
            tricks,
            hard,
            goals,
            headers,
            header_config,
            inline_headers,
        } = self;

        WorldPreset {
            includes,
            spawn: spawn.map(SpawnOpt::into_inner),
            difficulty,
            tricks,
            hard: if hard { Some(true) } else { None },
            goals: goals.map(|goals| goals.into_iter().map(GoalsOpt::into_inner).collect()),
            headers,
            header_config: header_config.map(|header_config| header_config.into_iter().map(HeaderConfigOpt::into_inner).collect()),
            inline_headers: inline_headers.map(|inline_headers| inline_headers.into_iter().map(InlineHeaderOpt::into_inner).collect()),
        }
    }
}

#[derive(StructOpt)]
struct ReachCheckArgs {
    /// the seed file for which logical reach should be checked
    #[structopt(parse(from_os_str))]
    seed_file: PathBuf,
    /// the input file representing the logic
    #[structopt(parse(from_os_str), default_value = "areas.wotw", short, long)]
    areas: PathBuf,
    /// the input file representing pickup locations
    #[structopt(parse(from_os_str), default_value = "loc_data.csv", short, long)]
    locations: PathBuf,
    /// the input file representing state namings
    #[structopt(parse(from_os_str), default_value = "state_data.csv", short, long)]
    uber_states: PathBuf,
    /// player health (one orb is 10 health)
    health: u32,
    /// player energy (one orb is 1 energy)
    energy: f32,
    /// player keystones
    keystones: u32,
    /// player ore
    ore: u32,
    /// player spirit light
    spirit_light: u32,
    /// any additional player items in the format s:<skill id>, t:<teleporter id>, sh:<shard id>, w:<world event id> or u:<ubergroup>,<uberid>
    items: Vec<String>,
}

#[derive(StructOpt)]
enum HeaderCommand {
    /// Check header compability
    Validate {
        /// A file to validate, or leave empty to validate all headers in the directory
        #[structopt(parse(from_os_str))]
        path: Option<PathBuf>,
    },
    /// Parse a header or plandomizer into the seed format
    Parse {
        /// The file to parse
        #[structopt(parse(from_os_str))]
        path: PathBuf,
    }
}

<<<<<<< HEAD
fn parse_settings(seed: Option<String>, args: SeedSettings, settings: &mut Settings) -> Result<(), Box<dyn Error>> {
=======
fn parse_settings(args: SeedSettings, settings: &mut Settings) -> Result<(), Box<dyn Error>> {
>>>>>>> 02f83564
    let preset = args.into_preset()?;
    settings.apply_preset(preset)?;

<<<<<<< HEAD
    if let Some(seed) = seed {
        settings.seed = seed;
    }

=======
>>>>>>> 02f83564
    Ok(())
}

fn read_stdin() -> Result<String, String> {
    // If we do not have input, skip.
    if atty::is(atty::Stream::Stdin) {
        return Ok(String::new());
    }

    let stdin = io::stdin();
    let mut stdin = stdin.lock(); // locking is optional
    let mut output = String::new();

    loop {
        let result = stdin.read_to_string(&mut output).map_err(|err| format!("failed to read standard input: {err}"))?;
        if result == 0 {
            break;
        }

        output.push('\n');
    }

    Ok(output)
}

fn write_seeds_to_files(seed: &Seed, filename: &str, mut folder: PathBuf, json_spoiler: bool) -> Result<(), String> {
    let seeds = seed.seed_files()?;
    let multiworld = seeds.len() > 1;

    if multiworld {
        let mut multi_folder = folder.clone();
        multi_folder.push(filename.clone());
        folder = util::create_folder(&multi_folder).map_err(|err| format!("Error creating seed folder: {}", err))?;
    }

    let mut first = true;
    for (index, seed) in seeds.iter().enumerate() {
        let mut path = folder.clone();
        if multiworld {
            path.push(format!("world_{}", index.to_string()));
        } else {
            path.push(filename);
        }
        path.set_extension("wotwr");

        let file = util::create_file(&path, seed, "", true)?;
        log::info!("Wrote seed for World {} to {}", index, file.display());

        if first {
            first = false;
            if let Some(path) = file.to_str() {
                fs::write(".currentseedpath", path.to_string()).unwrap_or_else(|err| log::warn!("Unable to write .currentseedpath: {}", err));
            } else {
                log::warn!("Unable to write .currentseedpath: path is not valid unicode");
            }
        }
    }

    let mut path = folder;
    path.push(format!("{filename}_spoiler"));

    let contents = match json_spoiler {
        true => {
            path.set_extension("json");
            seed.spoiler.to_json()
        },
        false => {
            path.set_extension("txt");
            seed.spoiler.to_string()
        },
    };

    let file = util::create_file(path, &contents, "", true).map_err(|err| format!("Error writing spoiler: {err}"))?;
    log::info!("Wrote spoiler to {}", file.display());

    Ok(())
}

fn write_seeds_to_stdout(seed: &Seed, json: bool) -> Result<(), String> {
    let files = seed.seed_files()?;

    if json {
        let output = SeedgenCliJsonOutput {
            seed_files: files,
            spoiler: seed.spoiler.clone(),
            spoiler_text: seed.spoiler.to_string(),
        };

        println!("{}", output.to_json())

    } else {
        if files.len() > 1 {
            for (index, file) in files.iter().enumerate() {
                println!("======= World {index} =======");
                println!("{file}");
            }
        } else {
            println!("{}", files[0]);
        }

        println!();
        println!("======= Spoiler =======");
        println!("{}", seed.spoiler.to_string());
    }

    Ok(())
}

fn generate_seeds(args: SeedArgs) -> Result<(), Box<dyn Error>> {
    let now = Instant::now();

    let mut settings = Settings::default();

    let stdin = read_stdin()?;
    if !stdin.is_empty() {
        let preset = serde_json::from_str(&stdin)?;
        settings.apply_preset(preset)?;
    }

    parse_settings(args.settings, &mut settings)?;

    let areas = fs::read_to_string(&args.areas).map_err(|err| format!("Failed to read {}: {}", args.areas.display(), err))?;
    let locations = fs::read_to_string(&args.locations).map_err(|err| format!("Failed to read {}: {}", args.locations.display(), err))?;
    let states = fs::read_to_string(&args.uber_states).map_err(|err| format!("Failed to read {}: {}", args.uber_states.display(), err))?;
    let graph = logic::parse_logic(&areas, &locations, &states, &settings, !args.trust)?;
    log::info!("Parsed logic in {:?}", now.elapsed());

    let worlds = settings.world_count();
<<<<<<< HEAD
=======
    let players = settings.world_settings.iter().enumerate().map(|(world_index, _)| format!("World {}", world_index)).collect::<Vec<_>>();
>>>>>>> 02f83564
    let seed = wotw_seedgen::generate_seed(&graph, settings).map_err(|err| format!("Error generating seed: {}", err))?;
    if worlds == 1 {
        log::info!("Generated seed in {:?}", now.elapsed());
    } else {
        log::info!("Generated {} worlds in {:?}", worlds, now.elapsed());
    }

    if args.tostdout {
        write_seeds_to_stdout(&seed, args.json)?;
    } else {
        let filename = args.filename.unwrap_or_else(|| String::from("seed"));

<<<<<<< HEAD
        write_seeds_to_files(&seed, &filename, args.seed_folder, args.json_spoiler)?;
=======
        write_seeds_to_files(&seed, &filename, args.seed_folder, &players, args.json)?;
>>>>>>> 02f83564
    }

    if args.launch {
        if args.tostdout {
            log::warn!("Can't launch a seed that has been written to stdout");
        } else {
            play_last_seed()?;
        }
    }

    Ok(())
}

fn play_last_seed() -> Result<(), String> {
    let last_seed = fs::read_to_string(".currentseedpath").map_err(|err| format!("Failed to read last generated seed from .currentseedpath: {}", err))?;
    log::info!("Launching seed {}", last_seed);
    open::that(last_seed).map_err(|err| format!("Failed to launch seed: {}", err))?;
    Ok(())
}

fn create_preset(mut args: PresetArgs) -> Result<(), Box<dyn Error>> {
    let preset = args.settings.into_preset()?;
    let preset = preset.to_json();
    args.name.set_extension("json");

    let path = util::create_file(&args.name, &preset, "presets", false)?;
    log::info!("Created preset {}", path.display());

    Ok(())
}

fn create_world_preset(mut args: WorldPresetArgs) -> Result<(), Box<dyn Error>> {
    let preset = args.settings.into_world_preset();
    let preset = preset.to_json();
    args.name.set_extension("json");

    let path = util::create_file(&args.name, &preset, "presets", false)?;
    log::info!("Created preset {}", path.display());

    Ok(())
}

// TODO some of this logic probably belongs in the library
fn reach_check(mut args: ReachCheckArgs) -> Result<(), String> {
    let command = env::args().collect::<Vec<_>>().join(" ");
    log::trace!("{command}");

    args.seed_file.set_extension("wotwr");
    let contents = util::read_file(&args.seed_file, "seeds")?;

    let settings = Settings::from_seed(&contents).unwrap_or_else(|| {
        log::trace!("No settings found in seed, using default settings");
        Ok(Settings::default())
    }).map_err(|err| format!("Error reading settings: {err}"))?;

    let world_index = contents.lines().find_map(|line| line.strip_prefix("// This World: ").map(str::parse)).unwrap_or_else(|| {
        log::trace!("No current world information found in seed, using first world");
        Ok(0)
    }).map_err(|err| format!("Error reading current world: {err}"))?;

    let areas = fs::read_to_string(&args.areas).map_err(|err| format!("Failed to read {}: {}", args.areas.display(), err))?;
    let locations = fs::read_to_string(&args.locations).map_err(|err| format!("Failed to read {}: {}", args.locations.display(), err))?;
    let states = fs::read_to_string(&args.uber_states).map_err(|err| format!("Failed to read {}: {}", args.uber_states.display(), err))?;
    let graph = logic::parse_logic(&areas, &locations, &states, &settings, false)?;
    let world_settings = settings.world_settings.into_iter().nth(world_index).ok_or_else(|| "Current world index out of bounds".to_string())?;
    let mut world = World::new(&graph, &world_settings);

    world.player.inventory.grant(Item::Resource(Resource::Health), args.health / 5);
    #[allow(clippy::cast_possible_truncation)]
    world.player.inventory.grant(Item::Resource(Resource::Energy), (args.energy * 2.0) as u32);
    world.player.inventory.grant(Item::Resource(Resource::Keystone), args.keystones);
    world.player.inventory.grant(Item::Resource(Resource::Ore), args.ore);
    world.player.inventory.grant(Item::SpiritLight(1), args.spirit_light);

    for item in args.items {
        if let Some(skill) = item.strip_prefix("s:") {
            let id: u8 = skill.parse().map_err(|_| format!("expected numeric skill id in {}", item))?;
            world.player.inventory.grant(Item::Skill(Skill::try_from(id).map_err(|_| format!("{} is not a valid skill id", id))?), 1);
        }
        else if let Some(teleporter) = item.strip_prefix("t:") {
            let id: u8 = teleporter.parse().map_err(|_| format!("expected numeric teleporter id in {}", item))?;
            world.player.inventory.grant(Item::Teleporter(Teleporter::try_from(id).map_err(|_| format!("{} is not a valid teleporter id", id))?), 1);
        }
        else if let Some(shard) = item.strip_prefix("sh:") {
            let id: u8 = shard.parse().map_err(|_| format!("expected numeric shard id in {}", item))?;
            world.player.inventory.grant(Item::Shard(Shard::try_from(id).map_err(|_| format!("{} is not a valid shard id", id))?), 1);
        }
        else if let Some(world_event) = item.strip_prefix("w:") {
            let id: u8 = world_event.parse().map_err(|_| format!("expected numeric world event id in {}", item))?;
            if id != 0 { return Err(format!("{} is not a valid world event id (only 0 is)", id)); } 
            world.player.inventory.grant(Item::Water, 1);
        }
        else if let Some(uber_state) = item.strip_prefix("u:") {
            let uber_state = UberState::from_str(uber_state).map_err(|err| format!("failed to parse uber state in {}: {}", item, err))?;

            world.uber_states.insert(uber_state.identifier, uber_state.value);
        }
        else {
            return Err(format!("items have to start with s:, t:, sh:, w: or u: (for skill, teleporter, shard, world event or uber state), except found {}", item));
        }
    }

    for line in contents.lines() {
        if let Some(sets) = line.strip_prefix("// Sets: ") {
            if !sets.is_empty() {
                for identifier in sets.split(',').map(str::trim) {
                    let node = world.graph.nodes.iter().find(|&node| node.identifier() == identifier).ok_or_else(|| format!("target {} not found", identifier))?;
                    log::trace!("Setting state {}", identifier);
                    world.sets.push(node.index());
                }
            }

            break;
        }
    }

    let spawn = util::spawn_from_seed(&contents).ok_or_else(|| "Failed to read spawn location from seed".to_string())?;
    let spawn = world.graph.find_spawn(&spawn)?;

    let mut reached = world.graph.reached_locations(&world.player, spawn, &world.uber_states, &world.sets).expect("Invalid Reach Check");
    reached.retain(|&node| node.can_place());

    let identifiers = reached.iter()
        .map(|&node| node.identifier())
        .collect::<Vec<_>>()
        .join(", ");
    log::info!("reachable locations: {}", identifiers);

    let reached = reached.into_iter()
        .filter_map(|node| node.uber_state())
        .map(|uber_state| uber_state.to_string())
        .collect::<Vec<_>>()
        .join(", ");

    println!("{reached}");
    Ok(())
}

fn compile_seed(mut path: PathBuf) -> Result<(), String> {
    if path.extension().is_none() {
        path.set_extension("wotwrh");
    }

    let header = fs::read_to_string(path.clone()).map_err(|err| format!("Failed to read {}: {}", path.display(), err))?;

    let mut rng = rand::thread_rng();

    let header = Header::parse(header, &mut rng)
        .map_err(|errors| (**errors).into_iter().map(|err| err.verbose_display()).collect::<Vec<_>>().join("\n"))?
        .build(FxHashMap::default())?;

    path.set_extension("wotwr");
    let path = util::create_file(path.file_name().unwrap(), &header.seed_content, "target", false)?;
    log::info!("Compiled to {}", path.display());

    Ok(())
}

fn main() -> ExitCode {
    let args = SeedGen::from_args();

    if args.wait_on_debugger {
        eprintln!("waiting for debugger...");
        debugger::wait_until_attached(None).expect("state() not implemented on this platform");
    }

    match match args.command {
        SeedGenCommand::Seed { args } => {
            let use_file = if args.verbose { Some("generator.log") } else { None };
            initialize_log(use_file, LevelFilter::Info, args.json_stderr).unwrap_or_else(|err| eprintln!("Failed to initialize log: {}", err));

            generate_seeds(args).map_err(|err| err.to_string())
        },
        SeedGenCommand::Play => {
            initialize_log(None, LevelFilter::Info, false).unwrap_or_else(|err| eprintln!("Failed to initialize log: {}", err));

            play_last_seed()
        },
        SeedGenCommand::Preset { args } => {
            initialize_log(None, LevelFilter::Info, false).unwrap_or_else(|err| eprintln!("Failed to initialize log: {}", err));

            create_preset(args).map_err(|err| err.to_string())
        },
        SeedGenCommand::WorldPreset { args } => {
            initialize_log(None, LevelFilter::Info, false).unwrap_or_else(|err| eprintln!("Failed to initialize log: {}", err));

            create_world_preset(args).map_err(|err| err.to_string())
        },
        SeedGenCommand::Headers { headers, subcommand } => {
            initialize_log(None, LevelFilter::Info, false).unwrap_or_else(|err| eprintln!("Failed to initialize log: {}", err));

            match subcommand {
                Some(HeaderCommand::Validate { path }) => {
                   header::validate(path).map(|_| ())
                },
                Some(HeaderCommand::Parse { path }) => {
                    compile_seed(path)
                },
                None => {
                    if headers.is_empty() {
                        header::list()
                    } else {
                        header::inspect(headers)
                    }
                },
            }
        },
        SeedGenCommand::ReachCheck { args } => {
            initialize_log(Some("reach.log"), LevelFilter::Off, false).unwrap_or_else(|err| eprintln!("Failed to initialize log: {}", err));

            reach_check(args)
        },
    } {
        Ok(()) => ExitCode::SUCCESS,
        Err(err) => {
            log::error!("{err}");
            ExitCode::FAILURE
        },
    }
}

/// Struct that is used for JSON output to stdout
#[derive(Serialize, Deserialize)]
struct SeedgenCliJsonOutput {
    /// The seed file contents (i.e. text that goes into .wotwr files)
    pub seed_files: Vec<String>,
    /// Spoiler for this seed
    pub spoiler: SeedSpoiler,
    /// Text representation of the spoiler
    pub spoiler_text: String,
}

impl SeedgenCliJsonOutput {
    /// Serialize into json format
    pub fn to_json(&self) -> String {
        serde_json::to_string(&self).unwrap()
    }
}<|MERGE_RESOLUTION|>--- conflicted
+++ resolved
@@ -324,21 +324,11 @@
     /// Presets later in the list override earlier ones, and flags from the command override any preset
     #[structopt(short = "p", long)]
     world_presets: Vec<WorldOpt<String>>,
-<<<<<<< HEAD
     /// How many worlds to generate
     /// 
     /// Seeds with more than one world are called multiworld seeds
     #[structopt(short, long, default_value = "1")]
     world_count: usize,
-=======
-    /// World names in multiworld
-    ///
-    /// Usually the names of the players or teams playing in a world
-    /// This also determines how many worlds to generate the seed with
-    /// Without this flag, one world with a default name will be generated
-    #[structopt(short, long)]
-    world_names: Option<Vec<String>>,
->>>>>>> 02f83564
     /// Spawn destination
     ///
     /// Use an anchor name from the areas file, "r" / "random" for a random teleporter or "f" / "fullyrandom" for any location
@@ -413,7 +403,6 @@
             seed,
         } = self;
 
-<<<<<<< HEAD
         let world_presets = resolve_world_opts(world_presets, world_count)?;
         let world_spawns = resolve_nonduplicate_world_opts(spawn, world_count)?;
         let world_difficulties = resolve_nonduplicate_world_opts(difficulty, world_count)?;
@@ -423,19 +412,6 @@
         let world_headers = resolve_world_opts(headers, world_count)?;
         let world_header_configs = resolve_world_opts(header_config, world_count)?;
         let world_inline_headers = resolve_world_opts(inline_headers, world_count)?;
-=======
-        let internal_world_names = world_names.unwrap_or_else(|| vec!["World".to_string()]);
-
-        let world_presets = resolve_world_opts(world_presets, &internal_world_names)?;
-        let world_spawns = resolve_nonduplicate_world_opts(spawn, &internal_world_names)?;
-        let world_difficulties = resolve_nonduplicate_world_opts(difficulty, &internal_world_names)?;
-        let world_tricks = resolve_world_opts(tricks, &internal_world_names)?;
-        let world_hard_flags = resolve_nonduplicate_world_opts(hard, &internal_world_names)?;
-        let world_goals = resolve_world_opts(goals, &internal_world_names)?;
-        let world_headers = resolve_world_opts(headers, &internal_world_names)?;
-        let world_header_configs = resolve_world_opts(header_config, &internal_world_names)?;
-        let world_inline_headers = resolve_world_opts(inline_headers, &internal_world_names)?;
->>>>>>> 02f83564
 
         let disable_logic_filter = if disable_logic_filter { Some(true) } else { None };
         let online = if online { Some(true) } else { None };
@@ -449,11 +425,7 @@
             .zip(world_headers)
             .zip(world_header_configs)
             .zip(world_inline_headers)
-<<<<<<< HEAD
             .map(|((((((((world_presets, spawn), difficulty), tricks), hard), goals), headers), header_config), inline_headers)| {
-=======
-            .map(|(((((((((_world_name, world_presets), spawn), difficulty), tricks), hard), goals), headers), header_config), inline_headers)| {
->>>>>>> 02f83564
                 WorldPreset {
                     includes: vec_in_option(world_presets),
                     spawn: spawn.map(SpawnOpt::into_inner),
@@ -549,10 +521,6 @@
     fn into_world_preset(self) -> WorldPreset {
         let Self {
             includes,
-<<<<<<< HEAD
-=======
-            world_name: _world_name,
->>>>>>> 02f83564
             spawn,
             difficulty,
             tricks,
@@ -621,21 +589,10 @@
     }
 }
 
-<<<<<<< HEAD
-fn parse_settings(seed: Option<String>, args: SeedSettings, settings: &mut Settings) -> Result<(), Box<dyn Error>> {
-=======
 fn parse_settings(args: SeedSettings, settings: &mut Settings) -> Result<(), Box<dyn Error>> {
->>>>>>> 02f83564
     let preset = args.into_preset()?;
     settings.apply_preset(preset)?;
 
-<<<<<<< HEAD
-    if let Some(seed) = seed {
-        settings.seed = seed;
-    }
-
-=======
->>>>>>> 02f83564
     Ok(())
 }
 
@@ -764,10 +721,6 @@
     log::info!("Parsed logic in {:?}", now.elapsed());
 
     let worlds = settings.world_count();
-<<<<<<< HEAD
-=======
-    let players = settings.world_settings.iter().enumerate().map(|(world_index, _)| format!("World {}", world_index)).collect::<Vec<_>>();
->>>>>>> 02f83564
     let seed = wotw_seedgen::generate_seed(&graph, settings).map_err(|err| format!("Error generating seed: {}", err))?;
     if worlds == 1 {
         log::info!("Generated seed in {:?}", now.elapsed());
@@ -780,11 +733,7 @@
     } else {
         let filename = args.filename.unwrap_or_else(|| String::from("seed"));
 
-<<<<<<< HEAD
-        write_seeds_to_files(&seed, &filename, args.seed_folder, args.json_spoiler)?;
-=======
-        write_seeds_to_files(&seed, &filename, args.seed_folder, &players, args.json)?;
->>>>>>> 02f83564
+        write_seeds_to_files(&seed, &filename, args.seed_folder, args.json)?;
     }
 
     if args.launch {
